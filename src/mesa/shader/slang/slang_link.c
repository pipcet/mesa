--- conflicted
+++ resolved
@@ -414,34 +414,11 @@
       if (inst->DstReg.File == PROGRAM_OUTPUT) {
          prog->OutputsWritten |= 1 << inst->DstReg.Index;
       }
-<<<<<<< HEAD
-   }
-}
-
-
-/** cast wrapper */
-static struct gl_vertex_program *
-vertex_program(struct gl_program *prog)
-{
-   assert(prog->Target == GL_VERTEX_PROGRAM_ARB);
-   return (struct gl_vertex_program *) prog;
-}
-
-
-/** cast wrapper */
-static struct gl_fragment_program *
-fragment_program(struct gl_program *prog)
-{
-   assert(prog->Target == GL_FRAGMENT_PROGRAM_ARB);
-   return (struct gl_fragment_program *) prog;
-=======
       else if (inst->DstReg.File == PROGRAM_ADDRESS) {
          maxAddrReg = MAX2(maxAddrReg, inst->DstReg.Index + 1);
       }
    }
-
    prog->NumAddressRegs = maxAddrReg;
->>>>>>> 0b8e19ff
 }
 
 
