/*
 * Mesa 3-D graphics library
 * Version:  7.5
 *
 * Copyright (C) 1999-2008  Brian Paul   All Rights Reserved.
 * Copyright (C) 2009  VMware, Inc.  All Rights Reserved.
 *
 * Permission is hereby granted, free of charge, to any person obtaining a
 * copy of this software and associated documentation files (the "Software"),
 * to deal in the Software without restriction, including without limitation
 * the rights to use, copy, modify, merge, publish, distribute, sublicense,
 * and/or sell copies of the Software, and to permit persons to whom the
 * Software is furnished to do so, subject to the following conditions:
 *
 * The above copyright notice and this permission notice shall be included
 * in all copies or substantial portions of the Software.
 *
 * THE SOFTWARE IS PROVIDED "AS IS", WITHOUT WARRANTY OF ANY KIND, EXPRESS
 * OR IMPLIED, INCLUDING BUT NOT LIMITED TO THE WARRANTIES OF MERCHANTABILITY,
 * FITNESS FOR A PARTICULAR PURPOSE AND NONINFRINGEMENT.  IN NO EVENT SHALL
 * BRIAN PAUL BE LIABLE FOR ANY CLAIM, DAMAGES OR OTHER LIABILITY, WHETHER IN
 * AN ACTION OF CONTRACT, TORT OR OTHERWISE, ARISING FROM, OUT OF OR IN
 * CONNECTION WITH THE SOFTWARE OR THE USE OR OTHER DEALINGS IN THE SOFTWARE.
 */

/**
 * \file mtypes.h
 * Main Mesa data structures.
 *
 * Please try to mark derived values with a leading underscore ('_').
 */

#ifndef MTYPES_H
#define MTYPES_H


#include "main/glheader.h"
#include "main/config.h"
#include "main/compiler.h"
#include "main/mfeatures.h"
#include "glapi/glapi.h"
#include "math/m_matrix.h"	/* GLmatrix */


/**
 * Color channel data type.
 */
#if CHAN_BITS == 8
   typedef GLubyte GLchan;
#define CHAN_MAX 255
#define CHAN_MAXF 255.0F
#define CHAN_TYPE GL_UNSIGNED_BYTE
#elif CHAN_BITS == 16
   typedef GLushort GLchan;
#define CHAN_MAX 65535
#define CHAN_MAXF 65535.0F
#define CHAN_TYPE GL_UNSIGNED_SHORT
#elif CHAN_BITS == 32
   typedef GLfloat GLchan;
#define CHAN_MAX 1.0
#define CHAN_MAXF 1.0F
#define CHAN_TYPE GL_FLOAT
#else
#error "illegal number of color channel bits"
#endif


/**
 * Stencil buffer data type.
 */
#if STENCIL_BITS==8
   typedef GLubyte GLstencil;
#elif STENCIL_BITS==16
   typedef GLushort GLstencil;
#else
#  error "illegal number of stencil bits"
#endif


/**
 * \name Some forward type declarations
 */
/*@{*/
struct _mesa_HashTable;
struct gl_attrib_node;
struct gl_pixelstore_attrib;
struct gl_program_cache;
struct gl_texture_format;
struct gl_texture_image;
struct gl_texture_object;
struct st_context;
typedef struct __GLcontextRec GLcontext;
typedef struct __GLcontextModesRec GLvisual;
typedef struct gl_framebuffer GLframebuffer;
/*@}*/



/**
 * Indexes for vertex program attributes.
 * GL_NV_vertex_program aliases generic attributes over the conventional
 * attributes.  In GL_ARB_vertex_program shader the aliasing is optional.
 * In GL_ARB_vertex_shader / OpenGL 2.0 the aliasing is disallowed (the
 * generic attributes are distinct/separate).
 */
typedef enum
{
   VERT_ATTRIB_POS = 0,
   VERT_ATTRIB_WEIGHT = 1,
   VERT_ATTRIB_NORMAL = 2,
   VERT_ATTRIB_COLOR0 = 3,
   VERT_ATTRIB_COLOR1 = 4,
   VERT_ATTRIB_FOG = 5,
   VERT_ATTRIB_COLOR_INDEX = 6,
   VERT_ATTRIB_POINT_SIZE = 6,  /*alias*/
   VERT_ATTRIB_EDGEFLAG = 7,
   VERT_ATTRIB_TEX0 = 8,
   VERT_ATTRIB_TEX1 = 9,
   VERT_ATTRIB_TEX2 = 10,
   VERT_ATTRIB_TEX3 = 11,
   VERT_ATTRIB_TEX4 = 12,
   VERT_ATTRIB_TEX5 = 13,
   VERT_ATTRIB_TEX6 = 14,
   VERT_ATTRIB_TEX7 = 15,
   VERT_ATTRIB_GENERIC0 = 16,
   VERT_ATTRIB_GENERIC1 = 17,
   VERT_ATTRIB_GENERIC2 = 18,
   VERT_ATTRIB_GENERIC3 = 19,
   VERT_ATTRIB_GENERIC4 = 20,
   VERT_ATTRIB_GENERIC5 = 21,
   VERT_ATTRIB_GENERIC6 = 22,
   VERT_ATTRIB_GENERIC7 = 23,
   VERT_ATTRIB_GENERIC8 = 24,
   VERT_ATTRIB_GENERIC9 = 25,
   VERT_ATTRIB_GENERIC10 = 26,
   VERT_ATTRIB_GENERIC11 = 27,
   VERT_ATTRIB_GENERIC12 = 28,
   VERT_ATTRIB_GENERIC13 = 29,
   VERT_ATTRIB_GENERIC14 = 30,
   VERT_ATTRIB_GENERIC15 = 31,
   VERT_ATTRIB_MAX = 32
} gl_vert_attrib;

/**
 * Bitflags for vertex attributes.
 * These are used in bitfields in many places.
 */
/*@{*/
#define VERT_BIT_POS         (1 << VERT_ATTRIB_POS)
#define VERT_BIT_WEIGHT      (1 << VERT_ATTRIB_WEIGHT)
#define VERT_BIT_NORMAL      (1 << VERT_ATTRIB_NORMAL)
#define VERT_BIT_COLOR0      (1 << VERT_ATTRIB_COLOR0)
#define VERT_BIT_COLOR1      (1 << VERT_ATTRIB_COLOR1)
#define VERT_BIT_FOG         (1 << VERT_ATTRIB_FOG)
#define VERT_BIT_COLOR_INDEX (1 << VERT_ATTRIB_COLOR_INDEX)
#define VERT_BIT_EDGEFLAG    (1 << VERT_ATTRIB_EDGEFLAG)
#define VERT_BIT_TEX0        (1 << VERT_ATTRIB_TEX0)
#define VERT_BIT_TEX1        (1 << VERT_ATTRIB_TEX1)
#define VERT_BIT_TEX2        (1 << VERT_ATTRIB_TEX2)
#define VERT_BIT_TEX3        (1 << VERT_ATTRIB_TEX3)
#define VERT_BIT_TEX4        (1 << VERT_ATTRIB_TEX4)
#define VERT_BIT_TEX5        (1 << VERT_ATTRIB_TEX5)
#define VERT_BIT_TEX6        (1 << VERT_ATTRIB_TEX6)
#define VERT_BIT_TEX7        (1 << VERT_ATTRIB_TEX7)
#define VERT_BIT_GENERIC0    (1 << VERT_ATTRIB_GENERIC0)
#define VERT_BIT_GENERIC1    (1 << VERT_ATTRIB_GENERIC1)
#define VERT_BIT_GENERIC2    (1 << VERT_ATTRIB_GENERIC2)
#define VERT_BIT_GENERIC3    (1 << VERT_ATTRIB_GENERIC3)
#define VERT_BIT_GENERIC4    (1 << VERT_ATTRIB_GENERIC4)
#define VERT_BIT_GENERIC5    (1 << VERT_ATTRIB_GENERIC5)
#define VERT_BIT_GENERIC6    (1 << VERT_ATTRIB_GENERIC6)
#define VERT_BIT_GENERIC7    (1 << VERT_ATTRIB_GENERIC7)
#define VERT_BIT_GENERIC8    (1 << VERT_ATTRIB_GENERIC8)
#define VERT_BIT_GENERIC9    (1 << VERT_ATTRIB_GENERIC9)
#define VERT_BIT_GENERIC10   (1 << VERT_ATTRIB_GENERIC10)
#define VERT_BIT_GENERIC11   (1 << VERT_ATTRIB_GENERIC11)
#define VERT_BIT_GENERIC12   (1 << VERT_ATTRIB_GENERIC12)
#define VERT_BIT_GENERIC13   (1 << VERT_ATTRIB_GENERIC13)
#define VERT_BIT_GENERIC14   (1 << VERT_ATTRIB_GENERIC14)
#define VERT_BIT_GENERIC15   (1 << VERT_ATTRIB_GENERIC15)

#define VERT_BIT_TEX(u)  (1 << (VERT_ATTRIB_TEX0 + (u)))
#define VERT_BIT_GENERIC(g)  (1 << (VERT_ATTRIB_GENERIC0 + (g)))
/*@}*/


/**
 * Indexes for vertex program result attributes
 */
typedef enum
{
   VERT_RESULT_HPOS = 0,
   VERT_RESULT_COL0 = 1,
   VERT_RESULT_COL1 = 2,
   VERT_RESULT_FOGC = 3,
   VERT_RESULT_TEX0 = 4,
   VERT_RESULT_TEX1 = 5,
   VERT_RESULT_TEX2 = 6,
   VERT_RESULT_TEX3 = 7,
   VERT_RESULT_TEX4 = 8,
   VERT_RESULT_TEX5 = 9,
   VERT_RESULT_TEX6 = 10,
   VERT_RESULT_TEX7 = 11,
   VERT_RESULT_PSIZ = 12,
   VERT_RESULT_BFC0 = 13,
   VERT_RESULT_BFC1 = 14,
   VERT_RESULT_EDGE = 15,
   VERT_RESULT_VAR0 = 16  /**< shader varying */,
   VERT_RESULT_MAX = (VERT_RESULT_VAR0 + MAX_VARYING)
} gl_vert_result;


/**
 * Indexes for fragment program input attributes.
 */
typedef enum
{
   FRAG_ATTRIB_WPOS = 0,
   FRAG_ATTRIB_COL0 = 1,
   FRAG_ATTRIB_COL1 = 2,
   FRAG_ATTRIB_FOGC = 3,
   FRAG_ATTRIB_TEX0 = 4,
   FRAG_ATTRIB_TEX1 = 5,
   FRAG_ATTRIB_TEX2 = 6,
   FRAG_ATTRIB_TEX3 = 7,
   FRAG_ATTRIB_TEX4 = 8,
   FRAG_ATTRIB_TEX5 = 9,
   FRAG_ATTRIB_TEX6 = 10,
   FRAG_ATTRIB_TEX7 = 11,
   FRAG_ATTRIB_VAR0 = 12,  /**< shader varying */
   FRAG_ATTRIB_MAX = (FRAG_ATTRIB_VAR0 + MAX_VARYING)
} gl_frag_attrib;

/**
 * Bitflags for fragment program input attributes.
 */
/*@{*/
#define FRAG_BIT_WPOS  (1 << FRAG_ATTRIB_WPOS)
#define FRAG_BIT_COL0  (1 << FRAG_ATTRIB_COL0)
#define FRAG_BIT_COL1  (1 << FRAG_ATTRIB_COL1)
#define FRAG_BIT_FOGC  (1 << FRAG_ATTRIB_FOGC)
#define FRAG_BIT_TEX0  (1 << FRAG_ATTRIB_TEX0)
#define FRAG_BIT_TEX1  (1 << FRAG_ATTRIB_TEX1)
#define FRAG_BIT_TEX2  (1 << FRAG_ATTRIB_TEX2)
#define FRAG_BIT_TEX3  (1 << FRAG_ATTRIB_TEX3)
#define FRAG_BIT_TEX4  (1 << FRAG_ATTRIB_TEX4)
#define FRAG_BIT_TEX5  (1 << FRAG_ATTRIB_TEX5)
#define FRAG_BIT_TEX6  (1 << FRAG_ATTRIB_TEX6)
#define FRAG_BIT_TEX7  (1 << FRAG_ATTRIB_TEX7)
#define FRAG_BIT_VAR0  (1 << FRAG_ATTRIB_VAR0)

#define FRAG_BIT_TEX(U)  (FRAG_BIT_TEX0 << (U))
#define FRAG_BIT_VAR(V)  (FRAG_BIT_VAR0 << (V))

#define FRAG_BITS_TEX_ANY (FRAG_BIT_TEX0|	\
			   FRAG_BIT_TEX1|	\
			   FRAG_BIT_TEX2|	\
			   FRAG_BIT_TEX3|	\
			   FRAG_BIT_TEX4|	\
			   FRAG_BIT_TEX5|	\
			   FRAG_BIT_TEX6|	\
			   FRAG_BIT_TEX7)
/*@}*/


/**
 * Fragment program results
 */
typedef enum
{
   FRAG_RESULT_DEPTH = 0,
   FRAG_RESULT_COLOR = 1,
   FRAG_RESULT_DATA0 = 2,
   FRAG_RESULT_MAX = (FRAG_RESULT_DATA0 + MAX_DRAW_BUFFERS)
} gl_frag_result;


/**
 * Indexes for all renderbuffers
 */
typedef enum
{
   /* the four standard color buffers */
   BUFFER_FRONT_LEFT,
   BUFFER_BACK_LEFT,
   BUFFER_FRONT_RIGHT,
   BUFFER_BACK_RIGHT,
   BUFFER_DEPTH,
   BUFFER_STENCIL,
   BUFFER_ACCUM,
   /* optional aux buffer */
   BUFFER_AUX0,
   /* generic renderbuffers */
   BUFFER_COLOR0,
   BUFFER_COLOR1,
   BUFFER_COLOR2,
   BUFFER_COLOR3,
   BUFFER_COLOR4,
   BUFFER_COLOR5,
   BUFFER_COLOR6,
   BUFFER_COLOR7,
   BUFFER_COUNT
} gl_buffer_index;

/**
 * Bit flags for all renderbuffers
 */
#define BUFFER_BIT_FRONT_LEFT   (1 << BUFFER_FRONT_LEFT)
#define BUFFER_BIT_BACK_LEFT    (1 << BUFFER_BACK_LEFT)
#define BUFFER_BIT_FRONT_RIGHT  (1 << BUFFER_FRONT_RIGHT)
#define BUFFER_BIT_BACK_RIGHT   (1 << BUFFER_BACK_RIGHT)
#define BUFFER_BIT_AUX0         (1 << BUFFER_AUX0)
#define BUFFER_BIT_AUX1         (1 << BUFFER_AUX1)
#define BUFFER_BIT_AUX2         (1 << BUFFER_AUX2)
#define BUFFER_BIT_AUX3         (1 << BUFFER_AUX3)
#define BUFFER_BIT_DEPTH        (1 << BUFFER_DEPTH)
#define BUFFER_BIT_STENCIL      (1 << BUFFER_STENCIL)
#define BUFFER_BIT_ACCUM        (1 << BUFFER_ACCUM)
#define BUFFER_BIT_COLOR0       (1 << BUFFER_COLOR0)
#define BUFFER_BIT_COLOR1       (1 << BUFFER_COLOR1)
#define BUFFER_BIT_COLOR2       (1 << BUFFER_COLOR2)
#define BUFFER_BIT_COLOR3       (1 << BUFFER_COLOR3)
#define BUFFER_BIT_COLOR4       (1 << BUFFER_COLOR4)
#define BUFFER_BIT_COLOR5       (1 << BUFFER_COLOR5)
#define BUFFER_BIT_COLOR6       (1 << BUFFER_COLOR6)
#define BUFFER_BIT_COLOR7       (1 << BUFFER_COLOR7)

/**
 * Mask of all the color buffer bits (but not accum).
 */
#define BUFFER_BITS_COLOR  (BUFFER_BIT_FRONT_LEFT | \
                            BUFFER_BIT_BACK_LEFT | \
                            BUFFER_BIT_FRONT_RIGHT | \
                            BUFFER_BIT_BACK_RIGHT | \
                            BUFFER_BIT_AUX0 | \
                            BUFFER_BIT_COLOR0 | \
                            BUFFER_BIT_COLOR1 | \
                            BUFFER_BIT_COLOR2 | \
                            BUFFER_BIT_COLOR3 | \
                            BUFFER_BIT_COLOR4 | \
                            BUFFER_BIT_COLOR5 | \
                            BUFFER_BIT_COLOR6 | \
                            BUFFER_BIT_COLOR7)


/** The pixel transfer path has three color tables: */
typedef enum
{
   COLORTABLE_PRECONVOLUTION,
   COLORTABLE_POSTCONVOLUTION,
   COLORTABLE_POSTCOLORMATRIX,
   COLORTABLE_MAX
} gl_colortable_index;


/**
 * Data structure for color tables
 */
struct gl_color_table
{
   GLenum InternalFormat;      /**< The user-specified format */
   GLenum _BaseFormat;         /**< GL_ALPHA, GL_RGBA, GL_RGB, etc */
   GLuint Size;                /**< number of entries in table */
   GLfloat *TableF;            /**< Color table, floating point values */
   GLubyte *TableUB;           /**< Color table, ubyte values */
   GLubyte RedSize;
   GLubyte GreenSize;
   GLubyte BlueSize;
   GLubyte AlphaSize;
   GLubyte LuminanceSize;
   GLubyte IntensitySize;
};


/**
 * \name Bit flags used for updating material values.
 */
/*@{*/
#define MAT_ATTRIB_FRONT_AMBIENT           0 
#define MAT_ATTRIB_BACK_AMBIENT            1
#define MAT_ATTRIB_FRONT_DIFFUSE           2 
#define MAT_ATTRIB_BACK_DIFFUSE            3
#define MAT_ATTRIB_FRONT_SPECULAR          4 
#define MAT_ATTRIB_BACK_SPECULAR           5
#define MAT_ATTRIB_FRONT_EMISSION          6
#define MAT_ATTRIB_BACK_EMISSION           7
#define MAT_ATTRIB_FRONT_SHININESS         8
#define MAT_ATTRIB_BACK_SHININESS          9
#define MAT_ATTRIB_FRONT_INDEXES           10
#define MAT_ATTRIB_BACK_INDEXES            11
#define MAT_ATTRIB_MAX                     12

#define MAT_ATTRIB_AMBIENT(f)  (MAT_ATTRIB_FRONT_AMBIENT+(f))  
#define MAT_ATTRIB_DIFFUSE(f)  (MAT_ATTRIB_FRONT_DIFFUSE+(f))  
#define MAT_ATTRIB_SPECULAR(f) (MAT_ATTRIB_FRONT_SPECULAR+(f)) 
#define MAT_ATTRIB_EMISSION(f) (MAT_ATTRIB_FRONT_EMISSION+(f)) 
#define MAT_ATTRIB_SHININESS(f)(MAT_ATTRIB_FRONT_SHININESS+(f))
#define MAT_ATTRIB_INDEXES(f)  (MAT_ATTRIB_FRONT_INDEXES+(f))  

#define MAT_INDEX_AMBIENT  0
#define MAT_INDEX_DIFFUSE  1
#define MAT_INDEX_SPECULAR 2

#define MAT_BIT_FRONT_AMBIENT         (1<<MAT_ATTRIB_FRONT_AMBIENT)
#define MAT_BIT_BACK_AMBIENT          (1<<MAT_ATTRIB_BACK_AMBIENT)
#define MAT_BIT_FRONT_DIFFUSE         (1<<MAT_ATTRIB_FRONT_DIFFUSE)
#define MAT_BIT_BACK_DIFFUSE          (1<<MAT_ATTRIB_BACK_DIFFUSE)
#define MAT_BIT_FRONT_SPECULAR        (1<<MAT_ATTRIB_FRONT_SPECULAR)
#define MAT_BIT_BACK_SPECULAR         (1<<MAT_ATTRIB_BACK_SPECULAR)
#define MAT_BIT_FRONT_EMISSION        (1<<MAT_ATTRIB_FRONT_EMISSION)
#define MAT_BIT_BACK_EMISSION         (1<<MAT_ATTRIB_BACK_EMISSION)
#define MAT_BIT_FRONT_SHININESS       (1<<MAT_ATTRIB_FRONT_SHININESS)
#define MAT_BIT_BACK_SHININESS        (1<<MAT_ATTRIB_BACK_SHININESS)
#define MAT_BIT_FRONT_INDEXES         (1<<MAT_ATTRIB_FRONT_INDEXES)
#define MAT_BIT_BACK_INDEXES          (1<<MAT_ATTRIB_BACK_INDEXES)


#define FRONT_MATERIAL_BITS	(MAT_BIT_FRONT_EMISSION | 	\
				 MAT_BIT_FRONT_AMBIENT |	\
				 MAT_BIT_FRONT_DIFFUSE | 	\
				 MAT_BIT_FRONT_SPECULAR |	\
				 MAT_BIT_FRONT_SHININESS | 	\
				 MAT_BIT_FRONT_INDEXES)

#define BACK_MATERIAL_BITS	(MAT_BIT_BACK_EMISSION |	\
				 MAT_BIT_BACK_AMBIENT |		\
				 MAT_BIT_BACK_DIFFUSE |		\
				 MAT_BIT_BACK_SPECULAR |	\
				 MAT_BIT_BACK_SHININESS |	\
				 MAT_BIT_BACK_INDEXES)

#define ALL_MATERIAL_BITS	(FRONT_MATERIAL_BITS | BACK_MATERIAL_BITS)
/*@}*/


#define EXP_TABLE_SIZE 512	/**< Specular exponent lookup table sizes */
#define SHINE_TABLE_SIZE 256	/**< Material shininess lookup table sizes */

/**
 * Material shininess lookup table.
 */
struct gl_shine_tab
{
   struct gl_shine_tab *next, *prev;
   GLfloat tab[SHINE_TABLE_SIZE+1];
   GLfloat shininess;
   GLuint refcount;
};


/**
 * Light source state.
 */
struct gl_light
{
   struct gl_light *next;	/**< double linked list with sentinel */
   struct gl_light *prev;

   GLfloat Ambient[4];		/**< ambient color */
   GLfloat Diffuse[4];		/**< diffuse color */
   GLfloat Specular[4];		/**< specular color */
   GLfloat EyePosition[4];	/**< position in eye coordinates */
   GLfloat SpotDirection[4];	/**< spotlight direction in eye coordinates */
   GLfloat SpotExponent;
   GLfloat SpotCutoff;		/**< in degrees */
   GLfloat _CosCutoffNeg;	/**< = cos(SpotCutoff) */
   GLfloat _CosCutoff;		/**< = MAX(0, cos(SpotCutoff)) */
   GLfloat ConstantAttenuation;
   GLfloat LinearAttenuation;
   GLfloat QuadraticAttenuation;
   GLboolean Enabled;		/**< On/off flag */

   /** 
    * \name Derived fields
    */
   /*@{*/
   GLbitfield _Flags;		/**< State */

   GLfloat _Position[4];	/**< position in eye/obj coordinates */
   GLfloat _VP_inf_norm[3];	/**< Norm direction to infinite light */
   GLfloat _h_inf_norm[3];	/**< Norm( _VP_inf_norm + <0,0,1> ) */
   GLfloat _NormSpotDirection[4]; /**< normalized spotlight direction */
   GLfloat _VP_inf_spot_attenuation;

   GLfloat _SpotExpTable[EXP_TABLE_SIZE][2];  /**< to replace a pow() call */
   GLfloat _MatAmbient[2][3];	/**< material ambient * light ambient */
   GLfloat _MatDiffuse[2][3];	/**< material diffuse * light diffuse */
   GLfloat _MatSpecular[2][3];	/**< material spec * light specular */
   GLfloat _dli;		/**< CI diffuse light intensity */
   GLfloat _sli;		/**< CI specular light intensity */
   /*@}*/
};


/**
 * Light model state.
 */
struct gl_lightmodel
{
   GLfloat Ambient[4];		/**< ambient color */
   GLboolean LocalViewer;	/**< Local (or infinite) view point? */
   GLboolean TwoSide;		/**< Two (or one) sided lighting? */
   GLenum ColorControl;		/**< either GL_SINGLE_COLOR
				 *    or GL_SEPARATE_SPECULAR_COLOR */
};


/**
 * Material state.
 */
struct gl_material
{
   GLfloat Attrib[MAT_ATTRIB_MAX][4];
};


/**
 * Accumulation buffer attribute group (GL_ACCUM_BUFFER_BIT)
 */
struct gl_accum_attrib
{
   GLfloat ClearColor[4];	/**< Accumulation buffer clear color */
};


/**
 * Color buffer attribute group (GL_COLOR_BUFFER_BIT).
 */
struct gl_colorbuffer_attrib
{
   GLuint ClearIndex;			/**< Index to use for glClear */
   GLclampf ClearColor[4];		/**< Color to use for glClear */

   GLuint IndexMask;			/**< Color index write mask */
   GLubyte ColorMask[4];		/**< Each flag is 0xff or 0x0 */

   GLenum DrawBuffer[MAX_DRAW_BUFFERS];	/**< Which buffer to draw into */

   /** 
    * \name alpha testing
    */
   /*@{*/
   GLboolean AlphaEnabled;		/**< Alpha test enabled flag */
   GLenum AlphaFunc;			/**< Alpha test function */
   GLclampf AlphaRef;			/**< Alpha reference value */
   /*@}*/

   /** 
    * \name Blending
    */
   /*@{*/
   GLboolean BlendEnabled;		/**< Blending enabled flag */
   GLenum BlendSrcRGB;			/**< Blending source operator */
   GLenum BlendDstRGB;			/**< Blending destination operator */
   GLenum BlendSrcA;			/**< GL_INGR_blend_func_separate */
   GLenum BlendDstA;			/**< GL_INGR_blend_func_separate */
   GLenum BlendEquationRGB;		/**< Blending equation */
   GLenum BlendEquationA;		/**< GL_EXT_blend_equation_separate */
   GLfloat BlendColor[4];		/**< Blending color */
   /*@}*/

   /** 
    * \name Logic op
    */
   /*@{*/
   GLenum LogicOp;			/**< Logic operator */
   GLboolean IndexLogicOpEnabled;	/**< Color index logic op enabled flag */
   GLboolean ColorLogicOpEnabled;	/**< RGBA logic op enabled flag */
   GLboolean _LogicOpEnabled;		/**< RGBA logic op + EXT_blend_logic_op enabled flag */
   /*@}*/

   GLboolean DitherFlag;		/**< Dither enable flag */

   GLenum ClampFragmentColor; /**< GL_TRUE, GL_FALSE or GL_FIXED_ONLY_ARB */
   GLenum ClampReadColor;     /**< GL_TRUE, GL_FALSE or GL_FIXED_ONLY_ARB */
};


/**
 * Current attribute group (GL_CURRENT_BIT).
 */
struct gl_current_attrib
{
   /**
    * \name Current vertex attributes.
    * \note Values are valid only after FLUSH_VERTICES has been called.
    * \note Index and Edgeflag current values are stored as floats in the 
    * SIX and SEVEN attribute slots.
    */
   GLfloat Attrib[VERT_ATTRIB_MAX][4];	/**< Position, color, texcoords, etc */

   /**
    * \name Current raster position attributes (always valid).
    * \note This set of attributes is very similar to the SWvertex struct.
    */
   /*@{*/
   GLfloat RasterPos[4];
   GLfloat RasterDistance;
   GLfloat RasterColor[4];
   GLfloat RasterSecondaryColor[4];
   GLfloat RasterIndex;
   GLfloat RasterTexCoords[MAX_TEXTURE_UNITS][4];
   GLboolean RasterPosValid;
   /*@}*/
};


/**
 * Depth buffer attribute group (GL_DEPTH_BUFFER_BIT).
 */
struct gl_depthbuffer_attrib
{
   GLenum Func;			/**< Function for depth buffer compare */
   GLclampd Clear;		/**< Value to clear depth buffer to */
   GLboolean Test;		/**< Depth buffering enabled flag */
   GLboolean Mask;		/**< Depth buffer writable? */
   GLboolean BoundsTest;        /**< GL_EXT_depth_bounds_test */
   GLfloat BoundsMin, BoundsMax;/**< GL_EXT_depth_bounds_test */
};


/**
 * Evaluator attribute group (GL_EVAL_BIT).
 */
struct gl_eval_attrib
{
   /**
    * \name Enable bits 
    */
   /*@{*/
   GLboolean Map1Color4;
   GLboolean Map1Index;
   GLboolean Map1Normal;
   GLboolean Map1TextureCoord1;
   GLboolean Map1TextureCoord2;
   GLboolean Map1TextureCoord3;
   GLboolean Map1TextureCoord4;
   GLboolean Map1Vertex3;
   GLboolean Map1Vertex4;
   GLboolean Map1Attrib[16];  /* GL_NV_vertex_program */
   GLboolean Map2Color4;
   GLboolean Map2Index;
   GLboolean Map2Normal;
   GLboolean Map2TextureCoord1;
   GLboolean Map2TextureCoord2;
   GLboolean Map2TextureCoord3;
   GLboolean Map2TextureCoord4;
   GLboolean Map2Vertex3;
   GLboolean Map2Vertex4;
   GLboolean Map2Attrib[16];  /* GL_NV_vertex_program */
   GLboolean AutoNormal;
   /*@}*/
   
   /**
    * \name Map Grid endpoints and divisions and calculated du values
    */
   /*@{*/
   GLint MapGrid1un;
   GLfloat MapGrid1u1, MapGrid1u2, MapGrid1du;
   GLint MapGrid2un, MapGrid2vn;
   GLfloat MapGrid2u1, MapGrid2u2, MapGrid2du;
   GLfloat MapGrid2v1, MapGrid2v2, MapGrid2dv;
   /*@}*/
};


/**
 * Fog attribute group (GL_FOG_BIT).
 */
struct gl_fog_attrib
{
   GLboolean Enabled;		/**< Fog enabled flag */
   GLfloat Color[4];		/**< Fog color */
   GLfloat Density;		/**< Density >= 0.0 */
   GLfloat Start;		/**< Start distance in eye coords */
   GLfloat End;			/**< End distance in eye coords */
   GLfloat Index;		/**< Fog index */
   GLenum Mode;			/**< Fog mode */
   GLboolean ColorSumEnabled;
   GLenum FogCoordinateSource;  /**< GL_EXT_fog_coord */
   GLfloat _Scale;		/**< (End == Start) ? 1.0 : 1.0 / (End - Start) */
};


/** 
 * Hint attribute group (GL_HINT_BIT).
 * 
 * Values are always one of GL_FASTEST, GL_NICEST, or GL_DONT_CARE.
 */
struct gl_hint_attrib
{
   GLenum PerspectiveCorrection;
   GLenum PointSmooth;
   GLenum LineSmooth;
   GLenum PolygonSmooth;
   GLenum Fog;
   GLenum ClipVolumeClipping;   /**< GL_EXT_clip_volume_hint */
   GLenum TextureCompression;   /**< GL_ARB_texture_compression */
   GLenum GenerateMipmap;       /**< GL_SGIS_generate_mipmap */
   GLenum FragmentShaderDerivative; /**< GL_ARB_fragment_shader */
};


/**
 * Histogram attributes.
 */
struct gl_histogram_attrib
{
   GLuint Width;                            /**< number of table entries */
   GLint Format;                            /**< GL_ALPHA, GL_RGB, etc */
   GLuint Count[HISTOGRAM_TABLE_SIZE][4];   /**< the histogram */
   GLboolean Sink;                          /**< terminate image transfer? */
   GLubyte RedSize;                         /**< Bits per counter */
   GLubyte GreenSize;
   GLubyte BlueSize;
   GLubyte AlphaSize;
   GLubyte LuminanceSize;
};


/**
 * Color Min/max state.
 */
struct gl_minmax_attrib
{
   GLenum Format;
   GLboolean Sink;
   GLfloat Min[4], Max[4];   /**< RGBA */
};


/**
 * Image convolution state.
 */
struct gl_convolution_attrib
{
   GLenum Format;
   GLenum InternalFormat;
   GLuint Width;
   GLuint Height;
   GLfloat Filter[MAX_CONVOLUTION_WIDTH * MAX_CONVOLUTION_HEIGHT * 4];
};


/**
 * Light state flags.
 */
/*@{*/
#define LIGHT_SPOT         0x1
#define LIGHT_LOCAL_VIEWER 0x2
#define LIGHT_POSITIONAL   0x4
#define LIGHT_NEED_VERTICES (LIGHT_POSITIONAL|LIGHT_LOCAL_VIEWER)
/*@}*/


/**
 * Lighting attribute group (GL_LIGHT_BIT).
 */
struct gl_light_attrib
{
   struct gl_light Light[MAX_LIGHTS];	/**< Array of light sources */
   struct gl_lightmodel Model;		/**< Lighting model */

   /**
    * Must flush FLUSH_VERTICES before referencing:
    */
   /*@{*/
   struct gl_material Material; 	/**< Includes front & back values */
   /*@}*/

   GLboolean Enabled;			/**< Lighting enabled flag */
   GLenum ShadeModel;			/**< GL_FLAT or GL_SMOOTH */
   GLenum ColorMaterialFace;		/**< GL_FRONT, BACK or FRONT_AND_BACK */
   GLenum ColorMaterialMode;		/**< GL_AMBIENT, GL_DIFFUSE, etc */
   GLbitfield ColorMaterialBitmask;	/**< bitmask formed from Face and Mode */
   GLboolean ColorMaterialEnabled;
   GLenum ClampVertexColor;

   struct gl_light EnabledList;         /**< List sentinel */

   /** 
    * Derived state for optimizations: 
    */
   /*@{*/
   GLboolean _NeedEyeCoords;		
   GLboolean _NeedVertices;		/**< Use fast shader? */
   GLbitfield _Flags;		        /**< LIGHT_* flags, see above */
   GLfloat _BaseColor[2][3];
   /*@}*/
};


/**
 * Line attribute group (GL_LINE_BIT).
 */
struct gl_line_attrib
{
   GLboolean SmoothFlag;	/**< GL_LINE_SMOOTH enabled? */
   GLboolean StippleFlag;	/**< GL_LINE_STIPPLE enabled? */
   GLushort StipplePattern;	/**< Stipple pattern */
   GLint StippleFactor;		/**< Stipple repeat factor */
   GLfloat Width;		/**< Line width */
};


/**
 * Display list attribute group (GL_LIST_BIT).
 */
struct gl_list_attrib
{
   GLuint ListBase;
};


/**
 * Used by device drivers to hook new commands into display lists.
 */
struct gl_list_instruction
{
   GLuint Size;
   void (*Execute)( GLcontext *ctx, void *data );
   void (*Destroy)( GLcontext *ctx, void *data );
   void (*Print)( GLcontext *ctx, void *data );
};

#define MAX_DLIST_EXT_OPCODES 16

/**
 * Used by device drivers to hook new commands into display lists.
 */
struct gl_list_extensions
{
   struct gl_list_instruction Opcode[MAX_DLIST_EXT_OPCODES];
   GLuint NumOpcodes;
};


/**
 * Multisample attribute group (GL_MULTISAMPLE_BIT).
 */
struct gl_multisample_attrib
{
   GLboolean Enabled;
   GLboolean _Enabled;   /**< true if Enabled and multisample buffer */
   GLboolean SampleAlphaToCoverage;
   GLboolean SampleAlphaToOne;
   GLboolean SampleCoverage;
   GLfloat SampleCoverageValue;
   GLboolean SampleCoverageInvert;
};


/**
 * A pixelmap (see glPixelMap)
 */
struct gl_pixelmap
{
   GLint Size;
   GLfloat Map[MAX_PIXEL_MAP_TABLE];
   GLubyte Map8[MAX_PIXEL_MAP_TABLE];  /**< converted to 8-bit color */
};


/**
 * Collection of all pixelmaps
 */
struct gl_pixelmaps
{
   struct gl_pixelmap RtoR;  /**< i.e. GL_PIXEL_MAP_R_TO_R */
   struct gl_pixelmap GtoG;
   struct gl_pixelmap BtoB;
   struct gl_pixelmap AtoA;
   struct gl_pixelmap ItoR;
   struct gl_pixelmap ItoG;
   struct gl_pixelmap ItoB;
   struct gl_pixelmap ItoA;
   struct gl_pixelmap ItoI;
   struct gl_pixelmap StoS;
};


/**
 * Pixel attribute group (GL_PIXEL_MODE_BIT).
 */
struct gl_pixel_attrib
{
   GLenum ReadBuffer;		/**< source buffer for glRead/CopyPixels() */

   /*--- Begin Pixel Transfer State ---*/
   /* Fields are in the order in which they're applied... */

   /** Scale & Bias (index shift, offset) */
   /*@{*/
   GLfloat RedBias, RedScale;
   GLfloat GreenBias, GreenScale;
   GLfloat BlueBias, BlueScale;
   GLfloat AlphaBias, AlphaScale;
   GLfloat DepthBias, DepthScale;
   GLint IndexShift, IndexOffset;
   /*@}*/

   /* Pixel Maps */
   /* Note: actual pixel maps are not part of this attrib group */
   GLboolean MapColorFlag;
   GLboolean MapStencilFlag;

   /* There are multiple color table stages: */
   GLboolean ColorTableEnabled[COLORTABLE_MAX];
   GLfloat ColorTableScale[COLORTABLE_MAX][4];  /**< RGBA */
   GLfloat ColorTableBias[COLORTABLE_MAX][4];   /**< RGBA */

   /* Convolution (GL_EXT_convolution) */
   GLboolean Convolution1DEnabled;
   GLboolean Convolution2DEnabled;
   GLboolean Separable2DEnabled;
   GLfloat ConvolutionBorderColor[3][4];  /**< RGBA */
   GLenum ConvolutionBorderMode[3];
   GLfloat ConvolutionFilterScale[3][4];  /**< RGBA */
   GLfloat ConvolutionFilterBias[3][4];   /**< RGBA */
   GLfloat PostConvolutionScale[4];  /**< RGBA */
   GLfloat PostConvolutionBias[4];   /**< RGBA */

   /* Color matrix (GL_SGI_color_matrix) */
   /* Note: the color matrix is not part of this attrib group */
   GLfloat PostColorMatrixScale[4];  /**< RGBA */
   GLfloat PostColorMatrixBias[4];   /**< RGBA */

   /* Histogram & minmax (GL_EXT_histogram) */
   /* Note: histogram and minmax data are not part of this attrib group */
   GLboolean HistogramEnabled;
   GLboolean MinMaxEnabled;

   /*--- End Pixel Transfer State ---*/

   /** glPixelZoom */
   GLfloat ZoomX, ZoomY;

   /** GL_SGI_texture_color_table */
   GLfloat TextureColorTableScale[4]; /**< RGBA */
   GLfloat TextureColorTableBias[4];  /**< RGBA */
};


/**
 * Point attribute group (GL_POINT_BIT).
 */
struct gl_point_attrib
{
   GLboolean SmoothFlag;	/**< True if GL_POINT_SMOOTH is enabled */
   GLfloat Size;		/**< User-specified point size */
   GLfloat Params[3];		/**< GL_EXT_point_parameters */
   GLfloat MinSize, MaxSize;	/**< GL_EXT_point_parameters */
   GLfloat Threshold;		/**< GL_EXT_point_parameters */
   GLboolean _Attenuated;	/**< True if Params != [1, 0, 0] */
   GLboolean PointSprite;	/**< GL_NV/ARB_point_sprite */
   GLboolean CoordReplace[MAX_TEXTURE_UNITS]; /**< GL_ARB_point_sprite */
   GLenum SpriteRMode;		/**< GL_NV_point_sprite (only!) */
   GLenum SpriteOrigin;		/**< GL_ARB_point_sprite */
};


/**
 * Polygon attribute group (GL_POLYGON_BIT).
 */
struct gl_polygon_attrib
{
   GLenum FrontFace;		/**< Either GL_CW or GL_CCW */
   GLenum FrontMode;		/**< Either GL_POINT, GL_LINE or GL_FILL */
   GLenum BackMode;		/**< Either GL_POINT, GL_LINE or GL_FILL */
   GLboolean _FrontBit;		/**< 0=GL_CCW, 1=GL_CW */
   GLboolean CullFlag;		/**< Culling on/off flag */
   GLboolean SmoothFlag;	/**< True if GL_POLYGON_SMOOTH is enabled */
   GLboolean StippleFlag;	/**< True if GL_POLYGON_STIPPLE is enabled */
   GLenum CullFaceMode;		/**< Culling mode GL_FRONT or GL_BACK */
   GLfloat OffsetFactor;	/**< Polygon offset factor, from user */
   GLfloat OffsetUnits;		/**< Polygon offset units, from user */
   GLboolean OffsetPoint;	/**< Offset in GL_POINT mode */
   GLboolean OffsetLine;	/**< Offset in GL_LINE mode */
   GLboolean OffsetFill;	/**< Offset in GL_FILL mode */
};


/**
 * Scissor attributes (GL_SCISSOR_BIT).
 */
struct gl_scissor_attrib
{
   GLboolean Enabled;		/**< Scissor test enabled? */
   GLint X, Y;			/**< Lower left corner of box */
   GLsizei Width, Height;	/**< Size of box */
};


/**
 * Stencil attribute group (GL_STENCIL_BUFFER_BIT).
 *
 * Three sets of stencil data are tracked so that OpenGL 2.0,
 * GL_EXT_stencil_two_side, and GL_ATI_separate_stencil can all be supported
 * simultaneously.  In each of the stencil state arrays, element 0 corresponds
 * to GL_FRONT.  Element 1 corresponds to the OpenGL 2.0 /
 * GL_ATI_separate_stencil GL_BACK state.  Element 2 corresponds to the
 * GL_EXT_stencil_two_side GL_BACK state.
 *
 * The derived value \c _BackFace is either 1 or 2 depending on whether or
 * not GL_STENCIL_TEST_TWO_SIDE_EXT is enabled.
 *
 * The derived value \c _TestTwoSide is set when the front-face and back-face
 * stencil state are different.
 */
struct gl_stencil_attrib
{
   GLboolean Enabled;		/**< Enabled flag */
   GLboolean TestTwoSide;	/**< GL_EXT_stencil_two_side */
   GLubyte ActiveFace;		/**< GL_EXT_stencil_two_side (0 or 2) */
   GLboolean _Enabled;          /**< Enabled and stencil buffer present */
   GLboolean _TestTwoSide;
   GLubyte _BackFace;           /**< Current back stencil state (1 or 2) */
   GLenum Function[3];		/**< Stencil function */
   GLenum FailFunc[3];		/**< Fail function */
   GLenum ZPassFunc[3];		/**< Depth buffer pass function */
   GLenum ZFailFunc[3];		/**< Depth buffer fail function */
   GLint Ref[3];		/**< Reference value */
   GLuint ValueMask[3];		/**< Value mask */
   GLuint WriteMask[3];		/**< Write mask */
   GLuint Clear;		/**< Clear value */
};


/**
 * An index for each type of texture object.  These correspond to the GL
 * texture target enums, such as GL_TEXTURE_2D, GL_TEXTURE_CUBE_MAP, etc.
 * Note: the order is from highest priority to lowest priority.
 */
typedef enum
{
   TEXTURE_2D_ARRAY_INDEX,
   TEXTURE_1D_ARRAY_INDEX,
   TEXTURE_CUBE_INDEX,
   TEXTURE_3D_INDEX,
   TEXTURE_RECT_INDEX,
   TEXTURE_2D_INDEX,
   TEXTURE_1D_INDEX,
   NUM_TEXTURE_TARGETS
} gl_texture_index;


/**
 * Bit flags for each type of texture object
 * Used for Texture.Unit[]._ReallyEnabled flags.
 */
/*@{*/
#define TEXTURE_2D_ARRAY_BIT (1 << TEXTURE_2D_ARRAY_INDEX)
#define TEXTURE_1D_ARRAY_BIT (1 << TEXTURE_1D_ARRAY_INDEX)
#define TEXTURE_CUBE_BIT     (1 << TEXTURE_CUBE_INDEX)
#define TEXTURE_3D_BIT       (1 << TEXTURE_3D_INDEX)
#define TEXTURE_RECT_BIT     (1 << TEXTURE_RECT_INDEX)
#define TEXTURE_2D_BIT       (1 << TEXTURE_2D_INDEX)
#define TEXTURE_1D_BIT       (1 << TEXTURE_1D_INDEX)
/*@}*/


/**
 * TexGenEnabled flags.
 */
/*@{*/
#define S_BIT 1
#define T_BIT 2
#define R_BIT 4
#define Q_BIT 8
/*@}*/


/**
 * Bit flag versions of the corresponding GL_ constants.
 */
/*@{*/
#define TEXGEN_SPHERE_MAP        0x1
#define TEXGEN_OBJ_LINEAR        0x2
#define TEXGEN_EYE_LINEAR        0x4
#define TEXGEN_REFLECTION_MAP_NV 0x8
#define TEXGEN_NORMAL_MAP_NV     0x10

#define TEXGEN_NEED_NORMALS      (TEXGEN_SPHERE_MAP        | \
				  TEXGEN_REFLECTION_MAP_NV | \
				  TEXGEN_NORMAL_MAP_NV)
#define TEXGEN_NEED_EYE_COORD    (TEXGEN_SPHERE_MAP        | \
				  TEXGEN_REFLECTION_MAP_NV | \
				  TEXGEN_NORMAL_MAP_NV     | \
				  TEXGEN_EYE_LINEAR)
/*@}*/



/** Tex-gen enabled for texture unit? */
#define ENABLE_TEXGEN(unit) (1 << (unit))

/** Non-identity texture matrix for texture unit? */
#define ENABLE_TEXMAT(unit) (1 << (unit))


/**
 * Texel fetch function prototype.  We use texel fetch functions to
 * extract RGBA, color indexes and depth components out of 1D, 2D and 3D
 * texture images.  These functions help to isolate us from the gritty
 * details of all the various texture image encodings.
 * 
 * \param texImage texture image.
 * \param col texel column.
 * \param row texel row.
 * \param img texel image level/layer.
 * \param texelOut output texel (up to 4 GLchans)
 */
typedef void (*FetchTexelFuncC)( const struct gl_texture_image *texImage,
                                 GLint col, GLint row, GLint img,
                                 GLchan *texelOut );

/**
 * As above, but returns floats.
 * Used for depth component images and for upcoming signed/float
 * texture images.
 */
typedef void (*FetchTexelFuncF)( const struct gl_texture_image *texImage,
                                 GLint col, GLint row, GLint img,
                                 GLfloat *texelOut );


typedef void (*StoreTexelFunc)(struct gl_texture_image *texImage,
                               GLint col, GLint row, GLint img,
                               const void *texel);


/**
 * This macro defines the (many) parameters to the texstore functions.
 * \param dims  either 1 or 2 or 3
 * \param baseInternalFormat  user-specified base internal format
 * \param dstFormat  destination Mesa texture format
 * \param dstAddr  destination image address
 * \param dstX/Y/Zoffset  destination x/y/z offset (ala TexSubImage), in texels
 * \param dstRowStride  destination image row stride, in bytes
 * \param dstImageOffsets  offset of each 2D slice within 3D texture, in texels
 * \param srcWidth/Height/Depth  source image size, in pixels
 * \param srcFormat  incoming image format
 * \param srcType  incoming image data type
 * \param srcAddr  source image address
 * \param srcPacking  source image packing parameters
 */
#define TEXSTORE_PARAMS \
	GLcontext *ctx, GLuint dims, \
	GLenum baseInternalFormat, \
	const struct gl_texture_format *dstFormat, \
	GLvoid *dstAddr, \
	GLint dstXoffset, GLint dstYoffset, GLint dstZoffset, \
	GLint dstRowStride, const GLuint *dstImageOffsets, \
	GLint srcWidth, GLint srcHeight, GLint srcDepth, \
	GLenum srcFormat, GLenum srcType, \
	const GLvoid *srcAddr, \
	const struct gl_pixelstore_attrib *srcPacking



/**
 * Texture image storage function.
 */
typedef GLboolean (*StoreTexImageFunc)(TEXSTORE_PARAMS);


/**
 * Texture format record 
 */
struct gl_texture_format
{
   GLint MesaFormat;		/**< One of the MESA_FORMAT_* values */

   GLenum BaseFormat;		/**< Either GL_RGB, GL_RGBA, GL_ALPHA,
				 *   GL_LUMINANCE, GL_LUMINANCE_ALPHA,
				 *   GL_INTENSITY, GL_COLOR_INDEX or
				 *   GL_DEPTH_COMPONENT.
				 */
   GLenum DataType;		/**< GL_FLOAT or GL_UNSIGNED_NORMALIZED_ARB */

   /**
    * Bits per texel component.  These are just rough approximations
    * for compressed texture formats.
    */
   /*@{*/
   GLubyte RedBits;
   GLubyte GreenBits;
   GLubyte BlueBits;
   GLubyte AlphaBits;
   GLubyte LuminanceBits;
   GLubyte IntensityBits;
   GLubyte IndexBits;
   GLubyte DepthBits;
   GLubyte StencilBits; 	/**< GL_EXT_packed_depth_stencil */
   /*@}*/

   GLuint TexelBytes;		/**< Bytes per texel, 0 if compressed format */

   StoreTexImageFunc StoreImage;

   /**
    * \name Texel fetch function pointers
    */
   /*@{*/
   FetchTexelFuncC FetchTexel1D;
   FetchTexelFuncC FetchTexel2D;
   FetchTexelFuncC FetchTexel3D;
   FetchTexelFuncF FetchTexel1Df;
   FetchTexelFuncF FetchTexel2Df;
   FetchTexelFuncF FetchTexel3Df;
   /*@}*/

   StoreTexelFunc StoreTexel;
};


/**
 * Texture image state.  Describes the dimensions of a texture image,
 * the texel format and pointers to Texel Fetch functions.
 */
struct gl_texture_image
{
   GLenum _BaseFormat;		/**< Either GL_RGB, GL_RGBA, GL_ALPHA,
				 *   GL_LUMINANCE, GL_LUMINANCE_ALPHA,
				 *   GL_INTENSITY, GL_COLOR_INDEX,
				 *   GL_DEPTH_COMPONENT or GL_DEPTH_STENCIL_EXT
                                 *   only. Used for choosing TexEnv arithmetic.
				 */
   GLint InternalFormat;	/**< Internal format as given by the user */
   GLuint Border;		/**< 0 or 1 */
   GLuint Width;		/**< = 2^WidthLog2 + 2*Border */
   GLuint Height;		/**< = 2^HeightLog2 + 2*Border */
   GLuint Depth;		/**< = 2^DepthLog2 + 2*Border */
   GLuint Width2;		/**< = Width - 2*Border */
   GLuint Height2;		/**< = Height - 2*Border */
   GLuint Depth2;		/**< = Depth - 2*Border */
   GLuint WidthLog2;		/**< = log2(Width2) */
   GLuint HeightLog2;		/**< = log2(Height2) */
   GLuint DepthLog2;		/**< = log2(Depth2) */
   GLuint MaxLog2;		/**< = MAX(WidthLog2, HeightLog2) */
   GLfloat WidthScale;		/**< used for mipmap LOD computation */
   GLfloat HeightScale;		/**< used for mipmap LOD computation */
   GLfloat DepthScale;		/**< used for mipmap LOD computation */
   GLboolean IsClientData;	/**< Data owned by client? */
   GLboolean _IsPowerOfTwo;	/**< Are all dimensions powers of two? */

   const struct gl_texture_format *TexFormat;

   struct gl_texture_object *TexObject;  /**< Pointer back to parent object */

   FetchTexelFuncC FetchTexelc;	/**< GLchan texel fetch function pointer */
   FetchTexelFuncF FetchTexelf;	/**< Float texel fetch function pointer */

   GLboolean IsCompressed;	/**< GL_ARB_texture_compression */
   GLuint CompressedSize;	/**< GL_ARB_texture_compression */

   GLuint RowStride;		/**< Padded width in units of texels */
   GLuint *ImageOffsets;        /**< if 3D texture: array [Depth] of offsets to
                                     each 2D slice in 'Data', in texels */
   GLvoid *Data;		/**< Image data, accessed via FetchTexel() */

   /**
    * \name For device driver:
    */
   /*@{*/
   void *DriverData;		/**< Arbitrary device driver data */
   /*@}*/
};


/**
 * Indexes for cube map faces.
 */
typedef enum
{
   FACE_POS_X = 0,
   FACE_NEG_X = 1,
   FACE_POS_Y = 2,
   FACE_NEG_Y = 3,
   FACE_POS_Z = 4,
   FACE_NEG_Z = 5,
   MAX_FACES = 6
} gl_face_index;


/**
 * Texture object state.  Contains the array of mipmap images, border color,
 * wrap modes, filter modes, shadow/texcompare state, and the per-texture
 * color palette.
 */
struct gl_texture_object
{
   _glthread_Mutex Mutex;	/**< for thread safety */
   GLint RefCount;		/**< reference count */
   GLuint Name;			/**< the user-visible texture object ID */
   GLenum Target;               /**< GL_TEXTURE_1D, GL_TEXTURE_2D, etc. */
   GLfloat Priority;		/**< in [0,1] */
   GLfloat BorderColor[4];	/**< unclamped */
   GLenum WrapS;		/**< S-axis texture image wrap mode */
   GLenum WrapT;		/**< T-axis texture image wrap mode */
   GLenum WrapR;		/**< R-axis texture image wrap mode */
   GLenum MinFilter;		/**< minification filter */
   GLenum MagFilter;		/**< magnification filter */
   GLfloat MinLod;		/**< min lambda, OpenGL 1.2 */
   GLfloat MaxLod;		/**< max lambda, OpenGL 1.2 */
   GLfloat LodBias;		/**< OpenGL 1.4 */
   GLint BaseLevel;		/**< min mipmap level, OpenGL 1.2 */
   GLint MaxLevel;		/**< max mipmap level, OpenGL 1.2 */
   GLfloat MaxAnisotropy;	/**< GL_EXT_texture_filter_anisotropic */
   GLenum CompareMode;		/**< GL_ARB_shadow */
   GLenum CompareFunc;		/**< GL_ARB_shadow */
   GLfloat CompareFailValue;    /**< GL_ARB_shadow_ambient */
   GLenum DepthMode;		/**< GL_ARB_depth_texture */
   GLint _MaxLevel;		/**< actual max mipmap level (q in the spec) */
   GLfloat _MaxLambda;		/**< = _MaxLevel - BaseLevel (q - b in spec) */
   GLint CropRect[4];           /**< GL_OES_draw_texture */
   GLenum Swizzle[4];           /**< GL_EXT_texture_swizzle */
   GLuint _Swizzle;             /**< same as Swizzle, but SWIZZLE_* format */
   GLboolean GenerateMipmap;    /**< GL_SGIS_generate_mipmap */
   GLboolean _Complete;		/**< Is texture object complete? */
   GLboolean _RenderToTexture;  /**< Any rendering to this texture? */

   /** Actual texture images, indexed by [cube face] and [mipmap level] */
   struct gl_texture_image *Image[MAX_FACES][MAX_TEXTURE_LEVELS];

   /** GL_EXT_paletted_texture */
   struct gl_color_table Palette;

   /**
    * \name For device driver.
    * Note: instead of attaching driver data to this pointer, it's preferable
    * to instead use this struct as a base class for your own texture object
    * class.  Driver->NewTextureObject() can be used to implement the
    * allocation.
    */
   void *DriverData;	/**< Arbitrary device driver data */
};


/** Up to four combiner sources are possible with GL_NV_texture_env_combine4 */
#define MAX_COMBINER_TERMS 4


/**
 * Texture combine environment state.
 */
struct gl_tex_env_combine_state
{
   GLenum ModeRGB;       /**< GL_REPLACE, GL_DECAL, GL_ADD, etc. */
   GLenum ModeA;         /**< GL_REPLACE, GL_DECAL, GL_ADD, etc. */
   /** Source terms: GL_PRIMARY_COLOR, GL_TEXTURE, etc */
   GLenum SourceRGB[MAX_COMBINER_TERMS];
   GLenum SourceA[MAX_COMBINER_TERMS];
   /** Source operands: GL_SRC_COLOR, GL_ONE_MINUS_SRC_COLOR, etc */
   GLenum OperandRGB[MAX_COMBINER_TERMS];
   GLenum OperandA[MAX_COMBINER_TERMS];
   GLuint ScaleShiftRGB; /**< 0, 1 or 2 */
   GLuint ScaleShiftA;   /**< 0, 1 or 2 */
   GLuint _NumArgsRGB;   /**< Number of inputs used for the RGB combiner */
   GLuint _NumArgsA;     /**< Number of inputs used for the A combiner */
};


/**
 * Texture coord generation state.
 */
struct gl_texgen
{
   GLenum Mode;         /**< GL_EYE_LINEAR, GL_SPHERE_MAP, etc */
   GLbitfield _ModeBit; /**< TEXGEN_x bit corresponding to Mode */
   GLfloat ObjectPlane[4];
   GLfloat EyePlane[4];
};


/**
 * Texture unit state.  Contains enable flags, texture environment/function/
 * combiners, texgen state, pointers to current texture objects and
 * post-filter color tables.
 */
struct gl_texture_unit
{
   GLbitfield Enabled;          /**< bitmask of TEXTURE_*_BIT flags */
   GLbitfield _ReallyEnabled;   /**< 0 or exactly one of TEXTURE_*_BIT flags */

   GLenum EnvMode;              /**< GL_MODULATE, GL_DECAL, GL_BLEND, etc. */
   GLfloat EnvColor[4];

   struct gl_texgen GenS;
   struct gl_texgen GenT;
   struct gl_texgen GenR;
   struct gl_texgen GenQ;
   GLbitfield TexGenEnabled;	/**< Bitwise-OR of [STRQ]_BIT values */
   GLbitfield _GenFlags;	/**< Bitwise-OR of Gen[STRQ]._ModeBit */

   GLfloat LodBias;		/**< for biasing mipmap levels */
   GLenum BumpTarget;
   GLfloat RotMatrix[4]; /* 2x2 matrix */

   /** 
    * \name GL_EXT_texture_env_combine 
    */
   struct gl_tex_env_combine_state Combine;

   /**
    * Derived state based on \c EnvMode and the \c BaseFormat of the
    * currently enabled texture.
    */
   struct gl_tex_env_combine_state _EnvMode;

   /**
    * Currently enabled combiner state.  This will point to either
    * \c Combine or \c _EnvMode.
    */
   struct gl_tex_env_combine_state *_CurrentCombine;

   /** Current texture object pointers */
   struct gl_texture_object *CurrentTex[NUM_TEXTURE_TARGETS];

   /** Points to highest priority, complete and enabled texture object */
   struct gl_texture_object *_Current;

   /** GL_SGI_texture_color_table */
   /*@{*/
   struct gl_color_table ColorTable;
   struct gl_color_table ProxyColorTable;
   GLboolean ColorTableEnabled;
   /*@}*/
};


/**
 * Texture attribute group (GL_TEXTURE_BIT).
 */
struct gl_texture_attrib
{
   GLuint CurrentUnit;   /**< GL_ACTIVE_TEXTURE */
   struct gl_texture_unit Unit[MAX_TEXTURE_UNITS];

   struct gl_texture_object *ProxyTex[NUM_TEXTURE_TARGETS];

   /** GL_EXT_shared_texture_palette */
   GLboolean SharedPalette;
   struct gl_color_table Palette;

   /** Texture units/samplers used by vertex or fragment texturing */
   GLbitfield _EnabledUnits;

   /** Texture coord units/sets used for fragment texturing */
   GLbitfield _EnabledCoordUnits;

   /** Texture coord units that have texgen enabled */
   GLbitfield _TexGenEnabled;

   /** Texture coord units that have non-identity matrices */
   GLbitfield _TexMatEnabled;

   /** Bitwise-OR of all Texture.Unit[i]._GenFlags */
   GLbitfield _GenFlags;
};


/**
 * Transformation attribute group (GL_TRANSFORM_BIT).
 */
struct gl_transform_attrib
{
   GLenum MatrixMode;				/**< Matrix mode */
   GLfloat EyeUserPlane[MAX_CLIP_PLANES][4];	/**< User clip planes */
   GLfloat _ClipUserPlane[MAX_CLIP_PLANES][4];	/**< derived */
   GLbitfield ClipPlanesEnabled;                /**< on/off bitmask */
   GLboolean Normalize;				/**< Normalize all normals? */
   GLboolean RescaleNormals;			/**< GL_EXT_rescale_normal */
   GLboolean RasterPositionUnclipped;           /**< GL_IBM_rasterpos_clip */

   GLboolean CullVertexFlag;	/**< True if GL_CULL_VERTEX_EXT is enabled */
   GLfloat CullEyePos[4];
   GLfloat CullObjPos[4];
};


/**
 * Viewport attribute group (GL_VIEWPORT_BIT).
 */
struct gl_viewport_attrib
{
   GLint X, Y;			/**< position */
   GLsizei Width, Height;	/**< size */
   GLfloat Near, Far;		/**< Depth buffer range */
   GLmatrix _WindowMap;		/**< Mapping transformation as a matrix. */
};


/**
 * GL_ARB_vertex/pixel_buffer_object buffer object
 */
struct gl_buffer_object
{
   GLint RefCount;
   GLuint Name;
   GLenum Usage;        /**< GL_STREAM_DRAW_ARB, GL_STREAM_READ_ARB, etc. */
   GLsizeiptrARB Size;  /**< Size of buffer storage in bytes */
   GLubyte *Data;       /**< Location of storage either in RAM or VRAM. */
   /** Fields describing a mapped buffer */
   /*@{*/
<<<<<<< HEAD
   GLenum Access;       /**< GL_READ_ONLY_ARB, GL_WRITE_ONLY_ARB, etc. */
=======
   GLbitfield AccessFlags; /**< Mask of GL_MAP_x_BIT flags */
>>>>>>> 8d0f72e8
   GLvoid *Pointer;     /**< User-space address of mapping */
   GLintptr Offset;     /**< Mapped offset */
   GLsizeiptr Length;   /**< Mapped length */
   /*@}*/
   GLboolean Written;   /**< Ever written to? (for debugging) */
};


/**
 * Client pixel packing/unpacking attributes
 */
struct gl_pixelstore_attrib
{
   GLint Alignment;
   GLint RowLength;
   GLint SkipPixels;
   GLint SkipRows;
   GLint ImageHeight;
   GLint SkipImages;
   GLboolean SwapBytes;
   GLboolean LsbFirst;
   GLboolean ClientStorage; /**< GL_APPLE_client_storage */
   GLboolean Invert;        /**< GL_MESA_pack_invert */
   struct gl_buffer_object *BufferObj; /**< GL_ARB_pixel_buffer_object */
};


/**
 * Client vertex array attributes
 */
struct gl_client_array
{
   GLint Size;                  /**< components per element (1,2,3,4) */
   GLenum Type;                 /**< datatype: GL_FLOAT, GL_INT, etc */
   GLenum Format;               /**< default: GL_RGBA, but may be GL_BGRA */
   GLsizei Stride;		/**< user-specified stride */
   GLsizei StrideB;		/**< actual stride in bytes */
   const GLubyte *Ptr;          /**< Points to array data */
   GLboolean Enabled;		/**< Enabled flag is a boolean */
   GLboolean Normalized;        /**< GL_ARB_vertex_program */
   GLuint _ElementSize;         /**< size of each element in bytes */

   struct gl_buffer_object *BufferObj;/**< GL_ARB_vertex_buffer_object */
   GLuint _MaxElement;          /**< max element index into array buffer + 1 */
};


/**
 * Collection of vertex arrays.  Defined by the GL_APPLE_vertex_array_object
 * extension, but a nice encapsulation in any case.
 */
struct gl_array_object
{
   /** Name of the array object as received from glGenVertexArrayAPPLE. */
   GLuint Name;

   GLint RefCount;
   _glthread_Mutex Mutex;

   /** Conventional vertex arrays */
   /*@{*/
   struct gl_client_array Vertex;
   struct gl_client_array Weight;
   struct gl_client_array Normal;
   struct gl_client_array Color;
   struct gl_client_array SecondaryColor;
   struct gl_client_array FogCoord;
   struct gl_client_array Index;
   struct gl_client_array EdgeFlag;
   struct gl_client_array TexCoord[MAX_TEXTURE_COORD_UNITS];
   struct gl_client_array PointSize;
   /*@}*/

   /**
    * Generic arrays for vertex programs/shaders.
    * For NV vertex programs, these attributes alias and take priority
    * over the conventional attribs above.  For ARB vertex programs and
    * GLSL vertex shaders, these attributes are separate.
    */
   struct gl_client_array VertexAttrib[MAX_VERTEX_GENERIC_ATTRIBS];

   /** Mask of _NEW_ARRAY_* values indicating which arrays are enabled */
   GLbitfield _Enabled;

   /**
    * Min of all enabled arrays' _MaxElement.  When arrays reside inside VBOs
    * we can determine the max legal (in bounds) glDrawElements array index.
    */
   GLuint _MaxElement;
};


/**
 * Vertex array state
 */
struct gl_array_attrib
{
   /** Currently bound array object. See _mesa_BindVertexArrayAPPLE() */
   struct gl_array_object *ArrayObj;

   /** The default vertex array object */
   struct gl_array_object *DefaultArrayObj;

   GLint ActiveTexture;		/**< Client Active Texture */
   GLuint LockFirst;            /**< GL_EXT_compiled_vertex_array */
   GLuint LockCount;            /**< GL_EXT_compiled_vertex_array */

   GLbitfield NewState;		/**< mask of _NEW_ARRAY_* values */

#if FEATURE_ARB_vertex_buffer_object
   struct gl_buffer_object *ArrayBufferObj;
   struct gl_buffer_object *ElementArrayBufferObj;
#endif
};


/**
 * Feedback buffer state
 */
struct gl_feedback
{
   GLenum Type;
   GLbitfield _Mask;    /**< FB_* bits */
   GLfloat *Buffer;
   GLuint BufferSize;
   GLuint Count;
};


/**
 * Selection buffer state
 */
struct gl_selection
{
   GLuint *Buffer;	/**< selection buffer */
   GLuint BufferSize;	/**< size of the selection buffer */
   GLuint BufferCount;	/**< number of values in the selection buffer */
   GLuint Hits;		/**< number of records in the selection buffer */
   GLuint NameStackDepth; /**< name stack depth */
   GLuint NameStack[MAX_NAME_STACK_DEPTH]; /**< name stack */
   GLboolean HitFlag;	/**< hit flag */
   GLfloat HitMinZ;	/**< minimum hit depth */
   GLfloat HitMaxZ;	/**< maximum hit depth */
};


/**
 * 1-D Evaluator control points
 */
struct gl_1d_map
{
   GLuint Order;	/**< Number of control points */
   GLfloat u1, u2, du;	/**< u1, u2, 1.0/(u2-u1) */
   GLfloat *Points;	/**< Points to contiguous control points */
};


/**
 * 2-D Evaluator control points
 */
struct gl_2d_map
{
   GLuint Uorder;		/**< Number of control points in U dimension */
   GLuint Vorder;		/**< Number of control points in V dimension */
   GLfloat u1, u2, du;
   GLfloat v1, v2, dv;
   GLfloat *Points;		/**< Points to contiguous control points */
};


/**
 * All evaluator control point state
 */
struct gl_evaluators
{
   /** 
    * \name 1-D maps
    */
   /*@{*/
   struct gl_1d_map Map1Vertex3;
   struct gl_1d_map Map1Vertex4;
   struct gl_1d_map Map1Index;
   struct gl_1d_map Map1Color4;
   struct gl_1d_map Map1Normal;
   struct gl_1d_map Map1Texture1;
   struct gl_1d_map Map1Texture2;
   struct gl_1d_map Map1Texture3;
   struct gl_1d_map Map1Texture4;
   struct gl_1d_map Map1Attrib[16];  /**< GL_NV_vertex_program */
   /*@}*/

   /** 
    * \name 2-D maps 
    */
   /*@{*/
   struct gl_2d_map Map2Vertex3;
   struct gl_2d_map Map2Vertex4;
   struct gl_2d_map Map2Index;
   struct gl_2d_map Map2Color4;
   struct gl_2d_map Map2Normal;
   struct gl_2d_map Map2Texture1;
   struct gl_2d_map Map2Texture2;
   struct gl_2d_map Map2Texture3;
   struct gl_2d_map Map2Texture4;
   struct gl_2d_map Map2Attrib[16];  /**< GL_NV_vertex_program */
   /*@}*/
};


/**
 * Names of the various vertex/fragment program register files, etc.
 *
 * NOTE: first four tokens must fit into 2 bits (see t_vb_arbprogram.c)
 * All values should fit in a 4-bit field.
 *
 * NOTE: PROGRAM_ENV_PARAM, PROGRAM_STATE_VAR, PROGRAM_NAMED_PARAM,
 * PROGRAM_CONSTANT, and PROGRAM_UNIFORM can all be considered to
 * be "uniform" variables since they can only be set outside glBegin/End.
 * They're also all stored in the same Parameters array.
 */
typedef enum
{
   PROGRAM_TEMPORARY,   /**< machine->Temporary[] */
   PROGRAM_INPUT,       /**< machine->Inputs[] */
   PROGRAM_OUTPUT,      /**< machine->Outputs[] */
   PROGRAM_VARYING,     /**< machine->Inputs[]/Outputs[] */
   PROGRAM_LOCAL_PARAM, /**< gl_program->LocalParams[] */
   PROGRAM_ENV_PARAM,   /**< gl_program->Parameters[] */
   PROGRAM_STATE_VAR,   /**< gl_program->Parameters[] */
   PROGRAM_NAMED_PARAM, /**< gl_program->Parameters[] */
   PROGRAM_CONSTANT,    /**< gl_program->Parameters[] */
   PROGRAM_UNIFORM,     /**< gl_program->Parameters[] */
   PROGRAM_WRITE_ONLY,  /**< A dummy, write-only register */
   PROGRAM_ADDRESS,     /**< machine->AddressReg */
   PROGRAM_SAMPLER,     /**< for shader samplers, compile-time only */
   PROGRAM_UNDEFINED,   /**< Invalid/TBD value */
   PROGRAM_FILE_MAX
} gl_register_file;


/** Vertex and fragment instructions */
struct prog_instruction;
struct gl_program_parameter_list;
struct gl_uniform_list;


/**
 * Base class for any kind of program object
 */
struct gl_program
{
   GLuint Id;
   GLubyte *String;  /**< Null-terminated program text */
   GLint RefCount;
   GLenum Target;    /**< GL_VERTEX/FRAGMENT_PROGRAM_ARB, GL_FRAGMENT_PROGRAM_NV */
   GLenum Format;    /**< String encoding format */
   GLboolean Resident;

   struct prog_instruction *Instructions;

   GLbitfield InputsRead;     /**< Bitmask of which input regs are read */
   GLbitfield OutputsWritten; /**< Bitmask of which output regs are written to */
   GLbitfield InputFlags[MAX_PROGRAM_INPUTS];   /**< PROG_PARAM_BIT_x flags */
   GLbitfield OutputFlags[MAX_PROGRAM_OUTPUTS]; /**< PROG_PARAM_BIT_x flags */
   GLbitfield TexturesUsed[MAX_TEXTURE_UNITS];  /**< TEXTURE_x_BIT bitmask */
   GLbitfield SamplersUsed;   /**< Bitfield of which samplers are used */
   GLbitfield ShadowSamplers; /**< Texture units used for shadow sampling. */


   /** Named parameters, constants, etc. from program text */
   struct gl_program_parameter_list *Parameters;
   /** Numbered local parameters */
   GLfloat LocalParams[MAX_PROGRAM_LOCAL_PARAMS][4];

   /** Vertex/fragment shader varying vars */
   struct gl_program_parameter_list *Varying;
   /** Vertex program user-defined attributes */
   struct gl_program_parameter_list *Attributes;

   /** Map from sampler unit to texture unit (set by glUniform1i()) */
   GLubyte SamplerUnits[MAX_SAMPLERS];
   /** Which texture target is being sampled (TEXTURE_1D/2D/3D/etc_INDEX) */
   GLubyte SamplerTargets[MAX_SAMPLERS];

   /** Logical counts */
   /*@{*/
   GLuint NumInstructions;
   GLuint NumTemporaries;
   GLuint NumParameters;
   GLuint NumAttributes;
   GLuint NumAddressRegs;
   GLuint NumAluInstructions;
   GLuint NumTexInstructions;
   GLuint NumTexIndirections;
   /*@}*/
   /** Native, actual h/w counts */
   /*@{*/
   GLuint NumNativeInstructions;
   GLuint NumNativeTemporaries;
   GLuint NumNativeParameters;
   GLuint NumNativeAttributes;
   GLuint NumNativeAddressRegs;
   GLuint NumNativeAluInstructions;
   GLuint NumNativeTexInstructions;
   GLuint NumNativeTexIndirections;
   /*@}*/
};


/** Vertex program object */
struct gl_vertex_program
{
   struct gl_program Base;   /**< base class */
   GLboolean IsNVProgram;    /**< is this a GL_NV_vertex_program program? */
   GLboolean IsPositionInvariant;
   void *TnlData;		/**< should probably use Base.DriverData */
};


/** Fragment program object */
struct gl_fragment_program
{
   struct gl_program Base;   /**< base class */
   GLenum FogOption;
   GLboolean UsesKill;          /**< shader uses KIL instruction */
   GLboolean UsesPointCoord;    /**< shader uses gl_PointCoord */
   GLboolean UsesFrontFacing;   /**< shader used gl_FrontFacing */
   GLboolean UsesFogFragCoord;  /**< shader used gl_FogFragCoord */
};


/**
 * State common to vertex and fragment programs.
 */
struct gl_program_state
{
   GLint ErrorPos;                       /* GL_PROGRAM_ERROR_POSITION_ARB/NV */
   const char *ErrorString;              /* GL_PROGRAM_ERROR_STRING_ARB/NV */
};


/**
 * Context state for vertex programs.
 */
struct gl_vertex_program_state
{
   GLboolean Enabled;            /**< User-set GL_VERTEX_PROGRAM_ARB/NV flag */
   GLboolean _Enabled;           /**< Enabled and _valid_ user program? */
   GLboolean PointSizeEnabled;   /**< GL_VERTEX_PROGRAM_POINT_SIZE_ARB/NV */
   GLboolean TwoSideEnabled;     /**< GL_VERTEX_PROGRAM_TWO_SIDE_ARB/NV */
   struct gl_vertex_program *Current;  /**< User-bound vertex program */

   /** Currently enabled and valid vertex program (including internal
    * programs, user-defined vertex programs and GLSL vertex shaders).
    * This is the program we must use when rendering.
    */
   struct gl_vertex_program *_Current;

   GLfloat Parameters[MAX_PROGRAM_ENV_PARAMS][4]; /**< Env params */

   /* For GL_NV_vertex_program only: */
   GLenum TrackMatrix[MAX_PROGRAM_ENV_PARAMS / 4];
   GLenum TrackMatrixTransform[MAX_PROGRAM_ENV_PARAMS / 4];

   /** Should fixed-function T&L be implemented with a vertex prog? */
   GLboolean _MaintainTnlProgram;

   /** Program to emulate fixed-function T&L (see above) */
   struct gl_vertex_program *_TnlProgram;

   /** Cache of fixed-function programs */
   struct gl_program_cache *Cache;

   GLboolean _Overriden;
};


/**
 * Context state for fragment programs.
 */
struct gl_fragment_program_state
{
   GLboolean Enabled;     /**< User-set fragment program enable flag */
   GLboolean _Enabled;    /**< Enabled and _valid_ user program? */
   struct gl_fragment_program *Current;  /**< User-bound fragment program */

   /** Currently enabled and valid fragment program (including internal
    * programs, user-defined fragment programs and GLSL fragment shaders).
    * This is the program we must use when rendering.
    */
   struct gl_fragment_program *_Current;

   GLfloat Parameters[MAX_PROGRAM_ENV_PARAMS][4]; /**< Env params */

   /** Should fixed-function texturing be implemented with a fragment prog? */
   GLboolean _MaintainTexEnvProgram;

   /** Program to emulate fixed-function texture env/combine (see above) */
   struct gl_fragment_program *_TexEnvProgram;

   /** Cache of fixed-function programs */
   struct gl_program_cache *Cache;
};


/**
 * ATI_fragment_shader runtime state
 */
#define ATI_FS_INPUT_PRIMARY 0
#define ATI_FS_INPUT_SECONDARY 1

struct atifs_instruction;
struct atifs_setupinst;

/**
 * ATI fragment shader
 */
struct ati_fragment_shader
{
   GLuint Id;
   GLint RefCount;
   struct atifs_instruction *Instructions[2];
   struct atifs_setupinst *SetupInst[2];
   GLfloat Constants[8][4];
   GLbitfield LocalConstDef;  /** Indicates which constants have been set */
   GLubyte numArithInstr[2];
   GLubyte regsAssigned[2];
   GLubyte NumPasses;         /** 1 or 2 */
   GLubyte cur_pass;
   GLubyte last_optype;
   GLboolean interpinp1;
   GLboolean isValid;
   GLuint swizzlerq;
};

/**
 * Context state for GL_ATI_fragment_shader
 */
struct gl_ati_fragment_shader_state
{
   GLboolean Enabled;
   GLboolean _Enabled;                      /** enabled and valid shader? */
   GLboolean Compiling;
   GLfloat GlobalConstants[8][4];
   struct ati_fragment_shader *Current;
};


/**
 * Occlusion/timer query object.
 */
struct gl_query_object
{
   GLenum Target;      /**< The query target, when active */
   GLuint Id;          /**< hash table ID/name */
   GLuint64EXT Result; /**< the counter */
   GLboolean Active;   /**< inside Begin/EndQuery */
   GLboolean Ready;    /**< result is ready? */
};


/**
 * Context state for query objects.
 */
struct gl_query_state
{
   struct _mesa_HashTable *QueryObjects;
   struct gl_query_object *CurrentOcclusionObject; /* GL_ARB_occlusion_query */
   struct gl_query_object *CurrentTimerObject;     /* GL_EXT_timer_query */
};


/** Set by #pragma directives */
struct gl_sl_pragmas
{
   GLboolean IgnoreOptimize;  /**< ignore #pragma optimize(on/off) ? */
   GLboolean IgnoreDebug;     /**< ignore #pragma debug(on/off) ? */
   GLboolean Optimize;  /**< defaults on */
   GLboolean Debug;     /**< defaults off */
};


/**
 * A GLSL vertex or fragment shader object.
 */
struct gl_shader
{
   GLenum Type;  /**< GL_FRAGMENT_SHADER || GL_VERTEX_SHADER (first field!) */
   GLuint Name;  /**< AKA the handle */
   GLint RefCount;  /**< Reference count */
   GLboolean DeletePending;
   GLboolean CompileStatus;
   GLboolean Main;  /**< shader defines main() */
   GLboolean UnresolvedRefs;
   const GLchar *Source;  /**< Source code string */
   struct gl_program *Program;  /**< Post-compile assembly code */
   GLchar *InfoLog;
   struct gl_sl_pragmas Pragmas;
};


/**
 * A GLSL program object.
 * Basically a linked collection of vertex and fragment shaders.
 */
struct gl_shader_program
{
   GLenum Type;  /**< Always GL_SHADER_PROGRAM (internal token) */
   GLuint Name;  /**< aka handle or ID */
   GLint RefCount;  /**< Reference count */
   GLboolean DeletePending;

   GLuint NumShaders;          /**< number of attached shaders */
   struct gl_shader **Shaders; /**< List of attached the shaders */

   /** User-defined attribute bindings (glBindAttribLocation) */
   struct gl_program_parameter_list *Attributes;

   /* post-link info: */
   struct gl_vertex_program *VertexProgram;     /**< Linked vertex program */
   struct gl_fragment_program *FragmentProgram; /**< Linked fragment prog */
   struct gl_uniform_list *Uniforms;
   struct gl_program_parameter_list *Varying;
   GLboolean LinkStatus;   /**< GL_LINK_STATUS */
   GLboolean Validated;
   GLchar *InfoLog;
};   


#define GLSL_DUMP      0x1  /**< Dump shaders to stdout */
#define GLSL_LOG       0x2  /**< Write shaders to files */
#define GLSL_OPT       0x4  /**< Force optimizations (override pragmas) */
#define GLSL_NO_OPT    0x8  /**< Force no optimizations (override pragmas) */
#define GLSL_UNIFORMS 0x10  /**< Print glUniform calls */


/**
 * Context state for GLSL vertex/fragment shaders.
 */
struct gl_shader_state
{
   struct gl_shader_program *CurrentProgram; /**< The user-bound program */
   /** Driver-selectable options: */
   GLboolean EmitHighLevelInstructions; /**< IF/ELSE/ENDIF vs. BRA, etc. */
   GLboolean EmitCondCodes;             /**< Use condition codes? */
   GLboolean EmitComments;              /**< Annotated instructions */
   void *MemPool;
   GLbitfield Flags;                    /**< Mask of GLSL_x flags */
   struct gl_sl_pragmas DefaultPragmas; /**< Default #pragma settings */
};


/**
 * State which can be shared by multiple contexts:
 */
struct gl_shared_state
{
   _glthread_Mutex Mutex;		   /**< for thread safety */
   GLint RefCount;			   /**< Reference count */
   struct _mesa_HashTable *DisplayList;	   /**< Display lists hash table */
   struct _mesa_HashTable *TexObjects;	   /**< Texture objects hash table */

   /** Default texture objects (shared by all texture units) */
   struct gl_texture_object *DefaultTex[NUM_TEXTURE_TARGETS];

   /** Fallback texture used when a bound texture is incomplete */
   struct gl_texture_object *FallbackTex;

   /**
    * \name Thread safety and statechange notification for texture
    * objects. 
    *
    * \todo Improve the granularity of locking.
    */
   /*@{*/
   _glthread_Mutex TexMutex;		/**< texobj thread safety */
   GLuint TextureStateStamp;	        /**< state notification for shared tex */
   /*@}*/

   /** Default buffer object for vertex arrays that aren't in VBOs */
   struct gl_buffer_object *NullBufferObj;

   /**
    * \name Vertex/fragment programs
    */
   /*@{*/
   struct _mesa_HashTable *Programs; /**< All vertex/fragment programs */
#if FEATURE_ARB_vertex_program
   struct gl_vertex_program *DefaultVertexProgram;
#endif
#if FEATURE_ARB_fragment_program
   struct gl_fragment_program *DefaultFragmentProgram;
#endif
   /*@}*/

#if FEATURE_ATI_fragment_shader
   struct _mesa_HashTable *ATIShaders;
   struct ati_fragment_shader *DefaultFragmentShader;
#endif

#if FEATURE_ARB_vertex_buffer_object || FEATURE_ARB_pixel_buffer_object
   struct _mesa_HashTable *BufferObjects;
#endif

#if FEATURE_ARB_shader_objects
   /** Table of both gl_shader and gl_shader_program objects */
   struct _mesa_HashTable *ShaderObjects;
#endif

#if FEATURE_EXT_framebuffer_object
   struct _mesa_HashTable *RenderBuffers;
   struct _mesa_HashTable *FrameBuffers;
#endif

   /** Objects associated with the GL_APPLE_vertex_array_object extension. */
   struct _mesa_HashTable *ArrayObjects;

   void *DriverData;  /**< Device driver shared state */
};




/**
 * A renderbuffer stores colors or depth values or stencil values.
 * A framebuffer object will have a collection of these.
 * Data are read/written to the buffer with a handful of Get/Put functions.
 *
 * Instances of this object are allocated with the Driver's NewRenderbuffer
 * hook.  Drivers will likely wrap this class inside a driver-specific
 * class to simulate inheritance.
 */
struct gl_renderbuffer
{
#define RB_MAGIC 0xaabbccdd
   int Magic; /** XXX TEMPORARY DEBUG INFO */
   _glthread_Mutex Mutex;		   /**< for thread safety */
   GLuint ClassID;        /**< Useful for drivers */
   GLuint Name;
   GLint RefCount;
   GLuint Width, Height;
   GLenum InternalFormat; /**< The user-specified format */
   GLenum _ActualFormat;  /**< The driver-chosen format */
   GLenum _BaseFormat;    /**< Either GL_RGB, GL_RGBA, GL_DEPTH_COMPONENT or
                               GL_STENCIL_INDEX. */
   GLenum ColorEncoding; /**< GL_LINEAR or GL_SRGB */
   GLenum ComponentType; /**< GL_FLOAT, GL_INT, GL_UNSIGNED_INT,
                              GL_UNSIGNED_NORMALIZED or GL_INDEX */
   GLubyte RedBits;      /**< Bits of red per pixel */
   GLubyte GreenBits;
   GLubyte BlueBits;
   GLubyte AlphaBits;
   GLubyte IndexBits;
   GLubyte DepthBits;
   GLubyte StencilBits;
   GLubyte NumSamples;

   GLenum DataType;      /**< Type of values passed to the Get/Put functions */
   GLvoid *Data;        /**< This may not be used by some kinds of RBs */

   /* Used to wrap one renderbuffer around another: */
   struct gl_renderbuffer *Wrapped;

   /* Delete this renderbuffer */
   void (*Delete)(struct gl_renderbuffer *rb);

   /* Allocate new storage for this renderbuffer */
   GLboolean (*AllocStorage)(GLcontext *ctx, struct gl_renderbuffer *rb,
                             GLenum internalFormat,
                             GLuint width, GLuint height);

   /* Lock/Unlock are called before/after calling the Get/Put functions.
    * Not sure this is the right place for these yet.
   void (*Lock)(GLcontext *ctx, struct gl_renderbuffer *rb);
   void (*Unlock)(GLcontext *ctx, struct gl_renderbuffer *rb);
    */

   /* Return a pointer to the element/pixel at (x,y).
    * Should return NULL if the buffer memory can't be directly addressed.
    */
   void *(*GetPointer)(GLcontext *ctx, struct gl_renderbuffer *rb,
                       GLint x, GLint y);

   /* Get/Read a row of values.
    * The values will be of format _BaseFormat and type DataType.
    */
   void (*GetRow)(GLcontext *ctx, struct gl_renderbuffer *rb, GLuint count,
                  GLint x, GLint y, void *values);

   /* Get/Read values at arbitrary locations.
    * The values will be of format _BaseFormat and type DataType.
    */
   void (*GetValues)(GLcontext *ctx, struct gl_renderbuffer *rb, GLuint count,
                     const GLint x[], const GLint y[], void *values);

   /* Put/Write a row of values.
    * The values will be of format _BaseFormat and type DataType.
    */
   void (*PutRow)(GLcontext *ctx, struct gl_renderbuffer *rb, GLuint count,
                  GLint x, GLint y, const void *values, const GLubyte *mask);

   /* Put/Write a row of RGB values.  This is a special-case routine that's
    * only used for RGBA renderbuffers when the source data is GL_RGB. That's
    * a common case for glDrawPixels and some triangle routines.
    * The values will be of format GL_RGB and type DataType.
    */
   void (*PutRowRGB)(GLcontext *ctx, struct gl_renderbuffer *rb, GLuint count,
                    GLint x, GLint y, const void *values, const GLubyte *mask);


   /* Put/Write a row of identical values.
    * The values will be of format _BaseFormat and type DataType.
    */
   void (*PutMonoRow)(GLcontext *ctx, struct gl_renderbuffer *rb, GLuint count,
                     GLint x, GLint y, const void *value, const GLubyte *mask);

   /* Put/Write values at arbitrary locations.
    * The values will be of format _BaseFormat and type DataType.
    */
   void (*PutValues)(GLcontext *ctx, struct gl_renderbuffer *rb, GLuint count,
                     const GLint x[], const GLint y[], const void *values,
                     const GLubyte *mask);
   /* Put/Write identical values at arbitrary locations.
    * The values will be of format _BaseFormat and type DataType.
    */
   void (*PutMonoValues)(GLcontext *ctx, struct gl_renderbuffer *rb,
                         GLuint count, const GLint x[], const GLint y[],
                         const void *value, const GLubyte *mask);
};


/**
 * A renderbuffer attachment points to either a texture object (and specifies
 * a mipmap level, cube face or 3D texture slice) or points to a renderbuffer.
 */
struct gl_renderbuffer_attachment
{
   GLenum Type;  /**< \c GL_NONE or \c GL_TEXTURE or \c GL_RENDERBUFFER_EXT */
   GLboolean Complete;

   /**
    * If \c Type is \c GL_RENDERBUFFER_EXT, this stores a pointer to the
    * application supplied renderbuffer object.
    */
   struct gl_renderbuffer *Renderbuffer;

   /**
    * If \c Type is \c GL_TEXTURE, this stores a pointer to the application
    * supplied texture object.
    */
   struct gl_texture_object *Texture;
   GLuint TextureLevel; /**< Attached mipmap level. */
   GLuint CubeMapFace;  /**< 0 .. 5, for cube map textures. */
   GLuint Zoffset;      /**< Slice for 3D textures,  or layer for both 1D
                         * and 2D array textures */
};


/**
 * A framebuffer is a collection of renderbuffers (color, depth, stencil, etc).
 * In C++ terms, think of this as a base class from which device drivers
 * will make derived classes.
 */
struct gl_framebuffer
{
   _glthread_Mutex Mutex;  /**< for thread safety */
   /**
    * If zero, this is a window system framebuffer.  If non-zero, this
    * is a FBO framebuffer; note that for some devices (i.e. those with
    * a natural pixel coordinate system for FBOs that differs from the
    * OpenGL/Mesa coordinate system), this means that the viewport,
    * polygon face orientation, and polygon stipple will have to be inverted.
    */
   GLuint Name;

   GLint RefCount;
   GLboolean DeletePending;

   /**
    * The framebuffer's visual. Immutable if this is a window system buffer.
    * Computed from attachments if user-made FBO.
    */
   GLvisual Visual;

   GLboolean Initialized;

   GLuint Width, Height;	/**< size of frame buffer in pixels */

   /** \name  Drawing bounds (Intersection of buffer size and scissor box) */
   /*@{*/
   GLint _Xmin, _Xmax;  /**< inclusive */
   GLint _Ymin, _Ymax;  /**< exclusive */
   /*@}*/

   /** \name  Derived Z buffer stuff */
   /*@{*/
   GLuint _DepthMax;	/**< Max depth buffer value */
   GLfloat _DepthMaxF;	/**< Float max depth buffer value */
   GLfloat _MRD;	/**< minimum resolvable difference in Z values */
   /*@}*/

   /** One of the GL_FRAMEBUFFER_(IN)COMPLETE_* tokens */
   GLenum _Status;

   /** Array of all renderbuffer attachments, indexed by BUFFER_* tokens. */
   struct gl_renderbuffer_attachment Attachment[BUFFER_COUNT];

   /* In unextended OpenGL these vars are part of the GL_COLOR_BUFFER
    * attribute group and GL_PIXEL attribute group, respectively.
    */
   GLenum ColorDrawBuffer[MAX_DRAW_BUFFERS];
   GLenum ColorReadBuffer;

   /** Computed from ColorDraw/ReadBuffer above */
   GLuint _NumColorDrawBuffers;
   GLint _ColorDrawBufferIndexes[MAX_DRAW_BUFFERS]; /**< BUFFER_x or -1 */
   GLint _ColorReadBufferIndex; /* -1 = None */
   struct gl_renderbuffer *_ColorDrawBuffers[MAX_DRAW_BUFFERS];
   struct gl_renderbuffer *_ColorReadBuffer;

   /** The Actual depth/stencil buffers to use.  May be wrappers around the
    * depth/stencil buffers attached above. */
   struct gl_renderbuffer *_DepthBuffer;
   struct gl_renderbuffer *_StencilBuffer;

   /** Delete this framebuffer */
   void (*Delete)(struct gl_framebuffer *fb);
};


/**
 * Limits for vertex and fragment programs.
 */
struct gl_program_constants
{
   /* logical limits */
   GLuint MaxInstructions;
   GLuint MaxAluInstructions; /* fragment programs only, for now */
   GLuint MaxTexInstructions; /* fragment programs only, for now */
   GLuint MaxTexIndirections; /* fragment programs only, for now */
   GLuint MaxAttribs;
   GLuint MaxTemps;
   GLuint MaxAddressRegs; /* vertex program only, for now */
   GLuint MaxParameters;
   GLuint MaxLocalParams;
   GLuint MaxEnvParams;
   /* native/hardware limits */
   GLuint MaxNativeInstructions;
   GLuint MaxNativeAluInstructions; /* fragment programs only, for now */
   GLuint MaxNativeTexInstructions; /* fragment programs only, for now */
   GLuint MaxNativeTexIndirections; /* fragment programs only, for now */
   GLuint MaxNativeAttribs;
   GLuint MaxNativeTemps;
   GLuint MaxNativeAddressRegs; /* vertex program only, for now */
   GLuint MaxNativeParameters;
   /* For shaders */
   GLuint MaxUniformComponents;
};


/**
 * Constants which may be overridden by device driver during context creation
 * but are never changed after that.
 */
struct gl_constants
{
   GLint MaxTextureLevels;      /**< Max mipmap levels. */ 
   GLint Max3DTextureLevels;    /**< Max mipmap levels for 3D textures */
   GLint MaxCubeTextureLevels;  /**< Max mipmap levels for cube textures */
   GLint MaxArrayTextureLayers; /**< Max layers in array textures */
   GLint MaxTextureRectSize;    /**< Max rectangle texture size, in pixes */
   GLuint MaxTextureCoordUnits;
   GLuint MaxTextureImageUnits;
   GLuint MaxVertexTextureImageUnits;
   GLuint MaxTextureUnits;           /**< = MIN(CoordUnits, ImageUnits) */
   GLfloat MaxTextureMaxAnisotropy;  /**< GL_EXT_texture_filter_anisotropic */
   GLfloat MaxTextureLodBias;        /**< GL_EXT_texture_lod_bias */

   GLuint MaxArrayLockSize;

   GLint SubPixelBits;

   GLfloat MinPointSize, MaxPointSize;	     /**< aliased */
   GLfloat MinPointSizeAA, MaxPointSizeAA;   /**< antialiased */
   GLfloat PointSizeGranularity;
   GLfloat MinLineWidth, MaxLineWidth;       /**< aliased */
   GLfloat MinLineWidthAA, MaxLineWidthAA;   /**< antialiased */
   GLfloat LineWidthGranularity;

   GLuint MaxColorTableSize;
   GLuint MaxConvolutionWidth;
   GLuint MaxConvolutionHeight;

   GLuint MaxClipPlanes;
   GLuint MaxLights;
   GLfloat MaxShininess;                     /**< GL_NV_light_max_exponent */
   GLfloat MaxSpotExponent;                  /**< GL_NV_light_max_exponent */

   GLuint MaxViewportWidth, MaxViewportHeight;

   struct gl_program_constants VertexProgram;   /**< GL_ARB_vertex_program */
   struct gl_program_constants FragmentProgram; /**< GL_ARB_fragment_program */
   GLuint MaxProgramMatrices;
   GLuint MaxProgramMatrixStackDepth;

   /** vertex array / buffer object bounds checking */
   GLboolean CheckArrayBounds;

   GLuint MaxDrawBuffers;    /**< GL_ARB_draw_buffers */

   GLenum ColorReadFormat;   /**< GL_OES_read_format */
   GLenum ColorReadType;     /**< GL_OES_read_format */

   GLuint MaxColorAttachments;   /**< GL_EXT_framebuffer_object */
   GLuint MaxRenderbufferSize;   /**< GL_EXT_framebuffer_object */
   GLuint MaxSamples;            /**< GL_ARB_framebuffer_object */

   GLuint MaxVarying;  /**< Number of float[4] varying parameters */

   GLbitfield SupportedBumpUnits; /**> units supporting GL_ATI_envmap_bumpmap as targets */
};


/**
 * Enable flag for each OpenGL extension.  Different device drivers will
 * enable different extensions at runtime.
 */
struct gl_extensions
{
   GLboolean dummy;  /* don't remove this! */
   GLboolean ARB_copy_buffer;
   GLboolean ARB_depth_texture;
   GLboolean ARB_draw_buffers;
   GLboolean ARB_fragment_program;
   GLboolean ARB_fragment_program_shadow;
   GLboolean ARB_fragment_shader;
   GLboolean ARB_framebuffer_object;
   GLboolean ARB_half_float_pixel;
   GLboolean ARB_imaging;
   GLboolean ARB_map_buffer_range;
   GLboolean ARB_multisample;
   GLboolean ARB_multitexture;
   GLboolean ARB_occlusion_query;
   GLboolean ARB_point_sprite;
   GLboolean ARB_shader_objects;
   GLboolean ARB_shading_language_100;
   GLboolean ARB_shading_language_120;
   GLboolean ARB_shadow;
   GLboolean ARB_shadow_ambient; /* or GL_ARB_shadow_ambient */
   GLboolean ARB_texture_border_clamp;
   GLboolean ARB_texture_compression;
   GLboolean ARB_texture_cube_map;
   GLboolean ARB_texture_env_combine;
   GLboolean ARB_texture_env_crossbar;
   GLboolean ARB_texture_env_dot3;
   GLboolean ARB_texture_float;
   GLboolean ARB_texture_mirrored_repeat;
   GLboolean ARB_texture_non_power_of_two;
   GLboolean ARB_transpose_matrix;
   GLboolean ARB_vertex_buffer_object;
   GLboolean ARB_vertex_program;
   GLboolean ARB_vertex_shader;
   GLboolean ARB_window_pos;
   GLboolean EXT_abgr;
   GLboolean EXT_bgra;
   GLboolean EXT_blend_color;
   GLboolean EXT_blend_equation_separate;
   GLboolean EXT_blend_func_separate;
   GLboolean EXT_blend_logic_op;
   GLboolean EXT_blend_minmax;
   GLboolean EXT_blend_subtract;
   GLboolean EXT_clip_volume_hint;
   GLboolean EXT_cull_vertex;
   GLboolean EXT_convolution;
   GLboolean EXT_compiled_vertex_array;
   GLboolean EXT_copy_texture;
   GLboolean EXT_depth_bounds_test;
   GLboolean EXT_draw_range_elements;
   GLboolean EXT_framebuffer_object;
   GLboolean EXT_fog_coord;
   GLboolean EXT_framebuffer_blit;
   GLboolean EXT_gpu_program_parameters;
   GLboolean EXT_histogram;
   GLboolean EXT_multi_draw_arrays;
   GLboolean EXT_paletted_texture;
   GLboolean EXT_packed_depth_stencil;
   GLboolean EXT_packed_pixels;
   GLboolean EXT_pixel_buffer_object;
   GLboolean EXT_point_parameters;
   GLboolean EXT_polygon_offset;
   GLboolean EXT_rescale_normal;
   GLboolean EXT_shadow_funcs;
   GLboolean EXT_secondary_color;
   GLboolean EXT_separate_specular_color;
   GLboolean EXT_shared_texture_palette;
   GLboolean EXT_stencil_wrap;
   GLboolean EXT_stencil_two_side;
   GLboolean EXT_subtexture;
   GLboolean EXT_texture;
   GLboolean EXT_texture_object;
   GLboolean EXT_texture3D;
   GLboolean EXT_texture_compression_s3tc;
   GLboolean EXT_texture_env_add;
   GLboolean EXT_texture_env_combine;
   GLboolean EXT_texture_env_dot3;
   GLboolean EXT_texture_filter_anisotropic;
   GLboolean EXT_texture_lod_bias;
   GLboolean EXT_texture_mirror_clamp;
   GLboolean EXT_texture_sRGB;
   GLboolean EXT_texture_swizzle;
   GLboolean EXT_timer_query;
   GLboolean EXT_vertex_array;
   GLboolean EXT_vertex_array_bgra;
   GLboolean EXT_vertex_array_set;
   /* vendor extensions */
   GLboolean APPLE_client_storage;
   GLboolean APPLE_packed_pixels;
   GLboolean APPLE_vertex_array_object;
   GLboolean ATI_envmap_bumpmap;
   GLboolean ATI_texture_mirror_once;
   GLboolean ATI_texture_env_combine3;
   GLboolean ATI_fragment_shader;
   GLboolean ATI_separate_stencil;
   GLboolean IBM_rasterpos_clip;
   GLboolean IBM_multimode_draw_arrays;
   GLboolean MESA_pack_invert;
   GLboolean MESA_packed_depth_stencil;
   GLboolean MESA_resize_buffers;
   GLboolean MESA_ycbcr_texture;
   GLboolean MESA_texture_array;
   GLboolean MESA_texture_signed_rgba;
   GLboolean NV_blend_square;
   GLboolean NV_fragment_program;
   GLboolean NV_light_max_exponent;
   GLboolean NV_point_sprite;
   GLboolean NV_texgen_reflection;
   GLboolean NV_texture_env_combine4;
   GLboolean NV_texture_rectangle;
   GLboolean NV_vertex_program;
   GLboolean NV_vertex_program1_1;
   GLboolean OES_read_format;
   GLboolean SGI_color_matrix;
   GLboolean SGI_color_table;
   GLboolean SGI_texture_color_table;
   GLboolean SGIS_generate_mipmap;
   GLboolean SGIS_texture_edge_clamp;
   GLboolean SGIS_texture_lod;
   GLboolean TDFX_texture_compression_FXT1;
   GLboolean S3_s3tc;
   /** The extension string */
   const GLubyte *String;
};


/**
 * A stack of matrices (projection, modelview, color, texture, etc).
 */
struct gl_matrix_stack
{
   GLmatrix *Top;      /**< points into Stack */
   GLmatrix *Stack;    /**< array [MaxDepth] of GLmatrix */
   GLuint Depth;       /**< 0 <= Depth < MaxDepth */
   GLuint MaxDepth;    /**< size of Stack[] array */
   GLuint DirtyFlag;   /**< _NEW_MODELVIEW or _NEW_PROJECTION, for example */
};


/**
 * \name Bits for image transfer operations 
 * \sa __GLcontextRec::ImageTransferState.
 */
/*@{*/
#define IMAGE_SCALE_BIAS_BIT                      0x1
#define IMAGE_SHIFT_OFFSET_BIT                    0x2
#define IMAGE_MAP_COLOR_BIT                       0x4
#define IMAGE_COLOR_TABLE_BIT                     0x8
#define IMAGE_CONVOLUTION_BIT                     0x10
#define IMAGE_POST_CONVOLUTION_SCALE_BIAS         0x20
#define IMAGE_POST_CONVOLUTION_COLOR_TABLE_BIT    0x40
#define IMAGE_COLOR_MATRIX_BIT                    0x80
#define IMAGE_POST_COLOR_MATRIX_COLOR_TABLE_BIT   0x100
#define IMAGE_HISTOGRAM_BIT                       0x200
#define IMAGE_MIN_MAX_BIT                         0x400
#define IMAGE_CLAMP_BIT                           0x800


/** Pixel Transfer ops up to convolution */
#define IMAGE_PRE_CONVOLUTION_BITS (IMAGE_SCALE_BIAS_BIT |     \
                                    IMAGE_SHIFT_OFFSET_BIT |   \
                                    IMAGE_MAP_COLOR_BIT |      \
                                    IMAGE_COLOR_TABLE_BIT)

/** Pixel transfer ops after convolution */
#define IMAGE_POST_CONVOLUTION_BITS (IMAGE_POST_CONVOLUTION_SCALE_BIAS |      \
                                     IMAGE_POST_CONVOLUTION_COLOR_TABLE_BIT | \
                                     IMAGE_COLOR_MATRIX_BIT |                 \
                                     IMAGE_POST_COLOR_MATRIX_COLOR_TABLE_BIT |\
                                     IMAGE_HISTOGRAM_BIT |                    \
                                     IMAGE_MIN_MAX_BIT)
/*@}*/


/**
 * \name Bits to indicate what state has changed.  
 *
 * 4 unused flags.
 */
/*@{*/
#define _NEW_MODELVIEW		0x1        /**< __GLcontextRec::ModelView */
#define _NEW_PROJECTION		0x2        /**< __GLcontextRec::Projection */
#define _NEW_TEXTURE_MATRIX	0x4        /**< __GLcontextRec::TextureMatrix */
#define _NEW_COLOR_MATRIX	0x8        /**< __GLcontextRec::ColorMatrix */
#define _NEW_ACCUM		0x10       /**< __GLcontextRec::Accum */
#define _NEW_COLOR		0x20       /**< __GLcontextRec::Color */
#define _NEW_DEPTH		0x40       /**< __GLcontextRec::Depth */
#define _NEW_EVAL		0x80       /**< __GLcontextRec::Eval, __GLcontextRec::EvalMap */
#define _NEW_FOG		0x100      /**< __GLcontextRec::Fog */
#define _NEW_HINT		0x200      /**< __GLcontextRec::Hint */
#define _NEW_LIGHT		0x400      /**< __GLcontextRec::Light */
#define _NEW_LINE		0x800      /**< __GLcontextRec::Line */
#define _NEW_PIXEL		0x1000     /**< __GLcontextRec::Pixel */
#define _NEW_POINT		0x2000     /**< __GLcontextRec::Point */
#define _NEW_POLYGON		0x4000     /**< __GLcontextRec::Polygon */
#define _NEW_POLYGONSTIPPLE	0x8000     /**< __GLcontextRec::PolygonStipple */
#define _NEW_SCISSOR		0x10000    /**< __GLcontextRec::Scissor */
#define _NEW_STENCIL		0x20000    /**< __GLcontextRec::Stencil */
#define _NEW_TEXTURE		0x40000    /**< __GLcontextRec::Texture */
#define _NEW_TRANSFORM		0x80000    /**< __GLcontextRec::Transform */
#define _NEW_VIEWPORT		0x100000   /**< __GLcontextRec::Viewport */
#define _NEW_PACKUNPACK		0x200000   /**< __GLcontextRec::Pack, __GLcontextRec::Unpack */
#define _NEW_ARRAY	        0x400000   /**< __GLcontextRec::Array */
#define _NEW_RENDERMODE		0x800000   /**< __GLcontextRec::RenderMode, __GLcontextRec::Feedback, __GLcontextRec::Select */
#define _NEW_BUFFERS            0x1000000  /**< __GLcontextRec::Visual, __GLcontextRec::DrawBuffer, */
#define _NEW_MULTISAMPLE        0x2000000  /**< __GLcontextRec::Multisample */
#define _NEW_TRACK_MATRIX       0x4000000  /**< __GLcontextRec::VertexProgram */
#define _NEW_PROGRAM            0x8000000  /**< __GLcontextRec::VertexProgram */
#define _NEW_CURRENT_ATTRIB     0x10000000  /**< __GLcontextRec::Current */
#define _NEW_PROGRAM_CONSTANTS  0x20000000
#define _NEW_BUFFER_OBJECT      0x40000000
#define _NEW_ALL ~0
/*@}*/


/**
 * \name Bits to track array state changes 
 *
 * Also used to summarize array enabled.
 */
/*@{*/
#define _NEW_ARRAY_VERTEX           VERT_BIT_POS
#define _NEW_ARRAY_WEIGHT           VERT_BIT_WEIGHT
#define _NEW_ARRAY_NORMAL           VERT_BIT_NORMAL
#define _NEW_ARRAY_COLOR0           VERT_BIT_COLOR0
#define _NEW_ARRAY_COLOR1           VERT_BIT_COLOR1
#define _NEW_ARRAY_FOGCOORD         VERT_BIT_FOG
#define _NEW_ARRAY_INDEX            VERT_BIT_COLOR_INDEX
#define _NEW_ARRAY_EDGEFLAG         VERT_BIT_EDGEFLAG
#define _NEW_ARRAY_POINT_SIZE       VERT_BIT_COLOR_INDEX  /* aliased */
#define _NEW_ARRAY_TEXCOORD_0       VERT_BIT_TEX0
#define _NEW_ARRAY_TEXCOORD_1       VERT_BIT_TEX1
#define _NEW_ARRAY_TEXCOORD_2       VERT_BIT_TEX2
#define _NEW_ARRAY_TEXCOORD_3       VERT_BIT_TEX3
#define _NEW_ARRAY_TEXCOORD_4       VERT_BIT_TEX4
#define _NEW_ARRAY_TEXCOORD_5       VERT_BIT_TEX5
#define _NEW_ARRAY_TEXCOORD_6       VERT_BIT_TEX6
#define _NEW_ARRAY_TEXCOORD_7       VERT_BIT_TEX7
#define _NEW_ARRAY_ATTRIB_0         VERT_BIT_GENERIC0  /* start at bit 16 */
#define _NEW_ARRAY_ALL              0xffffffff


#define _NEW_ARRAY_TEXCOORD(i) (_NEW_ARRAY_TEXCOORD_0 << (i))
#define _NEW_ARRAY_ATTRIB(i) (_NEW_ARRAY_ATTRIB_0 << (i))
/*@}*/



/**
 * \name A bunch of flags that we think might be useful to drivers.
 * 
 * Set in the __GLcontextRec::_TriangleCaps bitfield.
 */
/*@{*/
#define DD_FLATSHADE                0x1
#define DD_SEPARATE_SPECULAR        0x2
#define DD_TRI_CULL_FRONT_BACK      0x4 /* special case on some hw */
#define DD_TRI_LIGHT_TWOSIDE        0x8
#define DD_TRI_UNFILLED             0x10
#define DD_TRI_SMOOTH               0x20
#define DD_TRI_STIPPLE              0x40
#define DD_TRI_OFFSET               0x80
#define DD_LINE_SMOOTH              0x100
#define DD_LINE_STIPPLE             0x200
#define DD_LINE_WIDTH               0x400
#define DD_POINT_SMOOTH             0x800
#define DD_POINT_SIZE               0x1000
#define DD_POINT_ATTEN              0x2000
#define DD_TRI_TWOSTENCIL           0x4000
/*@}*/


/**
 * \name Define the state changes under which each of these bits might change
 */
/*@{*/
#define _DD_NEW_FLATSHADE                _NEW_LIGHT
#define _DD_NEW_SEPARATE_SPECULAR        (_NEW_LIGHT | _NEW_FOG | _NEW_PROGRAM)
#define _DD_NEW_TRI_CULL_FRONT_BACK      _NEW_POLYGON
#define _DD_NEW_TRI_LIGHT_TWOSIDE        _NEW_LIGHT
#define _DD_NEW_TRI_UNFILLED             _NEW_POLYGON
#define _DD_NEW_TRI_SMOOTH               _NEW_POLYGON
#define _DD_NEW_TRI_STIPPLE              _NEW_POLYGON
#define _DD_NEW_TRI_OFFSET               _NEW_POLYGON
#define _DD_NEW_LINE_SMOOTH              _NEW_LINE
#define _DD_NEW_LINE_STIPPLE             _NEW_LINE
#define _DD_NEW_LINE_WIDTH               _NEW_LINE
#define _DD_NEW_POINT_SMOOTH             _NEW_POINT
#define _DD_NEW_POINT_SIZE               _NEW_POINT
#define _DD_NEW_POINT_ATTEN              _NEW_POINT
/*@}*/


/**
 * Composite state flags
 */
/*@{*/
#define _MESA_NEW_NEED_EYE_COORDS         (_NEW_LIGHT |		\
                                           _NEW_TEXTURE |	\
                                           _NEW_POINT |		\
                                           _NEW_PROGRAM |	\
                                           _NEW_MODELVIEW)

#define _MESA_NEW_NEED_NORMALS            (_NEW_LIGHT |		\
                                           _NEW_TEXTURE)

#define _MESA_NEW_TRANSFER_STATE          (_NEW_PIXEL |		\
                                           _NEW_COLOR_MATRIX)
/*@}*/




/* This has to be included here. */
#include "dd.h"


#define NUM_VERTEX_FORMAT_ENTRIES (sizeof(GLvertexformat) / sizeof(void *))

/**
 * Core Mesa's support for tnl modules:
 */
struct gl_tnl_module
{
   /**
    * Vertex format to be lazily swapped into current dispatch.
    */
   const GLvertexformat *Current;

   /**
    * \name Record of functions swapped out.  
    * On restore, only need to swap these functions back in.
    */
   /*@{*/
   struct {
       _glapi_proc * location;
       _glapi_proc function;
   } Swapped[NUM_VERTEX_FORMAT_ENTRIES];
   GLuint SwapCount;
   /*@}*/
};


/**
 * Display list flags.
 * Strictly this is a tnl-private concept, but it doesn't seem
 * worthwhile adding a tnl private structure just to hold this one bit
 * of information:
 */
#define DLIST_DANGLING_REFS     0x1 


/** Opaque declaration of display list payload data type */
union gl_dlist_node;


/**
 * Provide a location where information about a display list can be
 * collected.  Could be extended with driverPrivate structures,
 * etc. in the future.
 */
struct gl_display_list
{
   GLuint Name;
   GLbitfield Flags;  /**< DLIST_x flags */
   /** The dlist commands are in a linked list of nodes */
   union gl_dlist_node *Head;
};


/**
 * State used during display list compilation and execution.
 */
struct gl_dlist_state
{
   GLuint CallDepth;		/**< Current recursion calling depth */

   struct gl_display_list *CurrentList; /**< List currently being compiled */
   union gl_dlist_node *CurrentBlock; /**< Pointer to current block of nodes */
   GLuint CurrentPos;		/**< Index into current block of nodes */

   GLvertexformat ListVtxfmt;

   GLubyte ActiveAttribSize[VERT_ATTRIB_MAX];
   GLfloat CurrentAttrib[VERT_ATTRIB_MAX][4];
   
   GLubyte ActiveMaterialSize[MAT_ATTRIB_MAX];
   GLfloat CurrentMaterial[MAT_ATTRIB_MAX][4];

   GLubyte ActiveIndex;
   GLfloat CurrentIndex;
   
   GLubyte ActiveEdgeFlag;
   GLboolean CurrentEdgeFlag;
};


/**
 * Mesa rendering context.
 *
 * This is the central context data structure for Mesa.  Almost all
 * OpenGL state is contained in this structure.
 * Think of this as a base class from which device drivers will derive
 * sub classes.
 *
 * The GLcontext typedef names this structure.
 */
struct __GLcontextRec
{
   /** State possibly shared with other contexts in the address space */
   struct gl_shared_state *Shared;

   /** \name API function pointer tables */
   /*@{*/
   struct _glapi_table *Save;	/**< Display list save functions */
   struct _glapi_table *Exec;	/**< Execute functions */
   struct _glapi_table *CurrentDispatch;  /**< == Save or Exec !! */
   /*@}*/

   GLvisual Visual;
   GLframebuffer *DrawBuffer;	/**< buffer for writing */
   GLframebuffer *ReadBuffer;	/**< buffer for reading */
   GLframebuffer *WinSysDrawBuffer;  /**< set with MakeCurrent */
   GLframebuffer *WinSysReadBuffer;  /**< set with MakeCurrent */

   /**
    * Device driver function pointer table
    */
   struct dd_function_table Driver;

   void *DriverCtx;	/**< Points to device driver context/state */

   /** Core/Driver constants */
   struct gl_constants Const;

   /** \name The various 4x4 matrix stacks */
   /*@{*/
   struct gl_matrix_stack ModelviewMatrixStack;
   struct gl_matrix_stack ProjectionMatrixStack;
   struct gl_matrix_stack ColorMatrixStack;
   struct gl_matrix_stack TextureMatrixStack[MAX_TEXTURE_UNITS];
   struct gl_matrix_stack ProgramMatrixStack[MAX_PROGRAM_MATRICES];
   struct gl_matrix_stack *CurrentStack; /**< Points to one of the above stacks */
   /*@}*/

   /** Combined modelview and projection matrix */
   GLmatrix _ModelProjectMatrix;

   /** \name Display lists */
   struct gl_dlist_state ListState;

   GLboolean ExecuteFlag;	/**< Execute GL commands? */
   GLboolean CompileFlag;	/**< Compile GL commands into display list? */

   /** Extension information */
   struct gl_extensions Extensions;

   /** \name State attribute stack (for glPush/PopAttrib) */
   /*@{*/
   GLuint AttribStackDepth;
   struct gl_attrib_node *AttribStack[MAX_ATTRIB_STACK_DEPTH];
   /*@}*/

   /** \name Renderer attribute groups
    * 
    * We define a struct for each attribute group to make pushing and popping
    * attributes easy.  Also it's a good organization.
    */
   /*@{*/
   struct gl_accum_attrib	Accum;		/**< Accum buffer attributes */
   struct gl_colorbuffer_attrib	Color;		/**< Color buffer attributes */
   struct gl_current_attrib	Current;	/**< Current attributes */
   struct gl_depthbuffer_attrib	Depth;		/**< Depth buffer attributes */
   struct gl_eval_attrib	Eval;		/**< Eval attributes */
   struct gl_fog_attrib		Fog;		/**< Fog attributes */
   struct gl_hint_attrib	Hint;		/**< Hint attributes */
   struct gl_light_attrib	Light;		/**< Light attributes */
   struct gl_line_attrib	Line;		/**< Line attributes */
   struct gl_list_attrib	List;		/**< List attributes */
   struct gl_multisample_attrib Multisample;
   struct gl_pixel_attrib	Pixel;		/**< Pixel attributes */
   struct gl_point_attrib	Point;		/**< Point attributes */
   struct gl_polygon_attrib	Polygon;	/**< Polygon attributes */
   GLuint PolygonStipple[32];			/**< Polygon stipple */
   struct gl_scissor_attrib	Scissor;	/**< Scissor attributes */
   struct gl_stencil_attrib	Stencil;	/**< Stencil buffer attributes */
   struct gl_texture_attrib	Texture;	/**< Texture attributes */
   struct gl_transform_attrib	Transform;	/**< Transformation attributes */
   struct gl_viewport_attrib	Viewport;	/**< Viewport attributes */
   /*@}*/

   /** \name Client attribute stack */
   /*@{*/
   GLuint ClientAttribStackDepth;
   struct gl_attrib_node *ClientAttribStack[MAX_CLIENT_ATTRIB_STACK_DEPTH];
   /*@}*/

   /** \name Client attribute groups */
   /*@{*/
   struct gl_array_attrib	Array;	/**< Vertex arrays */
   struct gl_pixelstore_attrib	Pack;	/**< Pixel packing */
   struct gl_pixelstore_attrib	Unpack;	/**< Pixel unpacking */
   struct gl_pixelstore_attrib	DefaultPacking;	/**< Default params */
   /*@}*/

   /** \name Other assorted state (not pushed/popped on attribute stack) */
   /*@{*/
   struct gl_pixelmaps          PixelMaps;
   struct gl_histogram_attrib	Histogram;
   struct gl_minmax_attrib	MinMax;
   struct gl_convolution_attrib Convolution1D;
   struct gl_convolution_attrib Convolution2D;
   struct gl_convolution_attrib Separable2D;

   struct gl_evaluators EvalMap;   /**< All evaluators */
   struct gl_feedback   Feedback;  /**< Feedback */
   struct gl_selection  Select;    /**< Selection */

   struct gl_color_table ColorTable[COLORTABLE_MAX];
   struct gl_color_table ProxyColorTable[COLORTABLE_MAX];

   struct gl_program_state Program;  /**< general program state */
   struct gl_vertex_program_state VertexProgram;
   struct gl_fragment_program_state FragmentProgram;
   struct gl_ati_fragment_shader_state ATIFragmentShader;

   struct gl_shader_state Shader; /**< GLSL shader object state */

   struct gl_query_state Query;  /**< occlusion, timer queries */

   struct gl_buffer_object *CopyReadBuffer; /**< GL_ARB_copy_buffer */
   struct gl_buffer_object *CopyWriteBuffer; /**< GL_ARB_copy_buffer */
   /*@}*/

#if FEATURE_EXT_framebuffer_object
   struct gl_renderbuffer *CurrentRenderbuffer;
#endif

   GLenum ErrorValue;        /**< Last error code */
   GLenum RenderMode;        /**< either GL_RENDER, GL_SELECT, GL_FEEDBACK */
   GLbitfield NewState;      /**< bitwise-or of _NEW_* flags */

   GLbitfield varying_vp_inputs;  /**< mask of VERT_BIT_* flags */

   /** \name Derived state */
   /*@{*/
   /** Bitwise-or of DD_* flags.  Note that this bitfield may be used before
    * state validation so they need to always be current.
    */
   GLbitfield _TriangleCaps;
   GLbitfield _ImageTransferState;/**< bitwise-or of IMAGE_*_BIT flags */
   GLfloat _EyeZDir[3];
   GLfloat _ModelViewInvScale;
   GLboolean _NeedEyeCoords;
   GLboolean _ForceEyeCoords; 

   GLuint TextureStateTimestamp; /**< detect changes to shared state */

   struct gl_shine_tab *_ShineTable[2]; /**< Active shine tables */
   struct gl_shine_tab *_ShineTabList;  /**< MRU list of inactive shine tables */
   /**@}*/

   struct gl_list_extensions ListExt; /**< driver dlist extensions */

   /** \name For debugging/development only */
   /*@{*/
   GLboolean FirstTimeCurrent;
   /*@}*/

   /** Dither disable via MESA_NO_DITHER env var */
   GLboolean NoDither;

   /** software compression/decompression supported or not */
   GLboolean Mesa_DXTn;

   /** 
    * Use dp4 (rather than mul/mad) instructions for position
    * transformation?
    */
   GLboolean mvp_with_dp4;

   /** Core tnl module support */
   struct gl_tnl_module TnlModule;

   /**
    * \name Hooks for module contexts.  
    *
    * These will eventually live in the driver or elsewhere.
    */
   /*@{*/
   void *swrast_context;
   void *swsetup_context;
   void *swtnl_context;
   void *swtnl_im;
   struct st_context *st;
   void *aelt_context;
   /*@}*/
};


/** The string names for GL_POINT, GL_LINE_LOOP, etc */
extern const char *_mesa_prim_name[GL_POLYGON+4];


#ifdef DEBUG
extern int MESA_VERBOSE;
extern int MESA_DEBUG_FLAGS;
# define MESA_FUNCTION __FUNCTION__
#else
# define MESA_VERBOSE 0
# define MESA_DEBUG_FLAGS 0
# define MESA_FUNCTION "a function"
# ifndef NDEBUG
#  define NDEBUG
# endif
#endif


enum _verbose
{
   VERBOSE_VARRAY		= 0x0001,
   VERBOSE_TEXTURE		= 0x0002,
   VERBOSE_IMMEDIATE		= 0x0004,
   VERBOSE_PIPELINE		= 0x0008,
   VERBOSE_DRIVER		= 0x0010,
   VERBOSE_STATE		= 0x0020,
   VERBOSE_API			= 0x0040,
   VERBOSE_DISPLAY_LIST		= 0x0100,
   VERBOSE_LIGHTING		= 0x0200,
   VERBOSE_PRIMS		= 0x0400,
   VERBOSE_VERTS		= 0x0800,
   VERBOSE_DISASSEM		= 0x1000,
};


enum _debug
{
   DEBUG_ALWAYS_FLUSH		= 0x1
};



#endif /* MTYPES_H */<|MERGE_RESOLUTION|>--- conflicted
+++ resolved
@@ -1503,11 +1503,7 @@
    GLubyte *Data;       /**< Location of storage either in RAM or VRAM. */
    /** Fields describing a mapped buffer */
    /*@{*/
-<<<<<<< HEAD
-   GLenum Access;       /**< GL_READ_ONLY_ARB, GL_WRITE_ONLY_ARB, etc. */
-=======
    GLbitfield AccessFlags; /**< Mask of GL_MAP_x_BIT flags */
->>>>>>> 8d0f72e8
    GLvoid *Pointer;     /**< User-space address of mapping */
    GLintptr Offset;     /**< Mapped offset */
    GLsizeiptr Length;   /**< Mapped length */
