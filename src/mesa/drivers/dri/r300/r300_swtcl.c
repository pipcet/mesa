/**************************************************************************

Copyright (C) 2007 Dave Airlie

All Rights Reserved.

Permission is hereby granted, free of charge, to any person obtaining a
copy of this software and associated documentation files (the "Software"),
to deal in the Software without restriction, including without limitation
on the rights to use, copy, modify, merge, publish, distribute, sub
license, and/or sell copies of the Software, and to permit persons to whom
the Software is furnished to do so, subject to the following conditions:

The above copyright notice and this permission notice (including the next
paragraph) shall be included in all copies or substantial portions of the
Software.

THE SOFTWARE IS PROVIDED "AS IS", WITHOUT WARRANTY OF ANY KIND, EXPRESS OR
IMPLIED, INCLUDING BUT NOT LIMITED TO THE WARRANTIES OF MERCHANTABILITY,
FITNESS FOR A PARTICULAR PURPOSE AND NON-INFRINGEMENT. IN NO EVENT SHALL
THE COPYRIGHT OWNER(S) AND/OR ITS SUPPLIERS BE LIABLE FOR ANY CLAIM,
DAMAGES OR OTHER LIABILITY, WHETHER IN AN ACTION OF CONTRACT, TORT OR
OTHERWISE, ARISING FROM, OUT OF OR IN CONNECTION WITH THE SOFTWARE OR THE
USE OR OTHER DEALINGS IN THE SOFTWARE.

**************************************************************************/

/*
 * Authors:
 *   Dave Airlie <airlied@linux.ie>
 */

/* derived from r200 swtcl path */



#include "glheader.h"
#include "mtypes.h"
#include "colormac.h"
#include "enums.h"
#include "image.h"
#include "imports.h"
#include "light.h"
#include "macros.h"

#include "swrast/s_context.h"
#include "swrast/s_fog.h"
#include "swrast_setup/swrast_setup.h"
#include "math/m_translate.h"
#include "tnl/tnl.h"
#include "tnl/t_context.h"
#include "tnl/t_pipeline.h"

#include "r300_context.h"
#include "r300_swtcl.h"
#include "r300_state.h"
#include "r300_ioctl.h"
#include "r300_emit.h"
#include "r300_mem.h"

static void flush_last_swtcl_prim( r300ContextPtr rmesa  );


void r300EmitVertexAOS(r300ContextPtr rmesa, GLuint vertex_size, GLuint offset);
void r300EmitVbufPrim(r300ContextPtr rmesa, GLuint primitive, GLuint vertex_nr);
#define EMIT_ATTR( ATTR, STYLE )					\
do {									\
   rmesa->swtcl.vertex_attrs[rmesa->swtcl.vertex_attr_count].attrib = (ATTR);	\
   rmesa->swtcl.vertex_attrs[rmesa->swtcl.vertex_attr_count].format = (STYLE);	\
   rmesa->swtcl.vertex_attr_count++;					\
} while (0)

#define EMIT_PAD( N )							\
do {									\
   rmesa->swtcl.vertex_attrs[rmesa->swtcl.vertex_attr_count].attrib = 0;		\
   rmesa->swtcl.vertex_attrs[rmesa->swtcl.vertex_attr_count].format = EMIT_PAD;	\
   rmesa->swtcl.vertex_attrs[rmesa->swtcl.vertex_attr_count].offset = (N);		\
   rmesa->swtcl.vertex_attr_count++;					\
} while (0)

<<<<<<< HEAD
/* this differs from the VIR0 in emit.c - TODO merge them using another option */
static GLuint r300VAPInputRoute0(uint32_t * dst, GLvector4f ** attribptr,
				 int *inputs, GLint * tab, GLuint nr)
{
	GLuint i, dw;

	/* type, inputs, stop bit, size */
	for (i = 0; i < nr; i += 2) {
		/* make sure input is valid, would lockup the gpu */
		assert(inputs[tab[i]] != -1);
		dw = (R300_SIGNED |
		      (inputs[tab[i]] << R300_DST_VEC_LOC_SHIFT) |
		      (attribptr[tab[i]]->size - 1)) << R300_DATA_TYPE_0_SHIFT;
		if (i + 1 == nr) {
			dw |= R300_LAST_VEC << R300_DATA_TYPE_0_SHIFT;
		} else {
			assert(inputs[tab[i + 1]] != -1);
			dw |= (R300_SIGNED |
			       (inputs[tab[i + 1]] << R300_DST_VEC_LOC_SHIFT) |
			       (attribptr[tab[i + 1]]->size - 1)) << R300_DATA_TYPE_1_SHIFT;
			if (i + 2 == nr) {
				dw |= R300_LAST_VEC << R300_DATA_TYPE_1_SHIFT;
			}
		}
		dst[i >> 1] = dw;
	}

	return (nr + 1) >> 1;
}

=======
>>>>>>> 37924cf1
static void r300SetVertexFormat( GLcontext *ctx )
{
	r300ContextPtr rmesa = R300_CONTEXT( ctx );
	TNLcontext *tnl = TNL_CONTEXT(ctx);
	struct vertex_buffer *VB = &tnl->vb;
	DECLARE_RENDERINPUTS(index_bitset);
	GLuint InputsRead = 0, OutputsWritten = 0;
	int vap_fmt_0 = 0;
	int vap_vte_cntl = 0;
	int offset = 0;
	int vte = 0;
	GLint inputs[VERT_ATTRIB_MAX];
	GLint tab[VERT_ATTRIB_MAX];
	int swizzle[VERT_ATTRIB_MAX][4];
	GLuint i, nr;
	GLuint sz, vap_fmt_1 = 0;

	DECLARE_RENDERINPUTS(render_inputs_bitset);
	RENDERINPUTS_COPY(render_inputs_bitset, tnl->render_inputs_bitset);
	RENDERINPUTS_COPY( index_bitset, tnl->render_inputs_bitset );
	RENDERINPUTS_COPY(rmesa->state.render_inputs_bitset, render_inputs_bitset);

	/* Important:
	 */
	if ( VB->NdcPtr != NULL ) {
		VB->AttribPtr[VERT_ATTRIB_POS] = VB->NdcPtr;
	}
	else {
		VB->AttribPtr[VERT_ATTRIB_POS] = VB->ClipPtr;
	}

	assert( VB->AttribPtr[VERT_ATTRIB_POS] != NULL );
	rmesa->swtcl.vertex_attr_count = 0;

	/* EMIT_ATTR's must be in order as they tell t_vertex.c how to
	 * build up a hardware vertex.
	 */
	if (RENDERINPUTS_TEST( index_bitset, _TNL_ATTRIB_POS)) {
		sz = VB->AttribPtr[VERT_ATTRIB_POS]->size;
		InputsRead |= 1 << VERT_ATTRIB_POS;
		OutputsWritten |= 1 << VERT_RESULT_HPOS;
		EMIT_ATTR( _TNL_ATTRIB_POS, EMIT_1F + sz - 1 );
		offset = sz;
	} else {
		offset = 4;
		EMIT_PAD(4 * sizeof(float));
	}

	if (RENDERINPUTS_TEST( index_bitset, _TNL_ATTRIB_POINTSIZE )) {
		EMIT_ATTR( _TNL_ATTRIB_POINTSIZE, EMIT_1F );
		vap_fmt_0 |=  R300_VAP_OUTPUT_VTX_FMT_0__PT_SIZE_PRESENT;
		offset += 1;
	}

	if (RENDERINPUTS_TEST(index_bitset, _TNL_ATTRIB_COLOR0)) {
		sz = VB->AttribPtr[VERT_ATTRIB_COLOR0]->size;
	        rmesa->swtcl.coloroffset = offset;
		InputsRead |= 1 << VERT_ATTRIB_COLOR0;
		OutputsWritten |= 1 << VERT_RESULT_COL0;
		EMIT_ATTR( _TNL_ATTRIB_COLOR0, EMIT_1F + sz - 1 );
		offset += sz;
	}

	rmesa->swtcl.specoffset = 0;
	if (RENDERINPUTS_TEST( index_bitset, _TNL_ATTRIB_COLOR1 )) {
		sz = VB->AttribPtr[VERT_ATTRIB_COLOR1]->size;
		rmesa->swtcl.specoffset = offset;
		EMIT_ATTR( _TNL_ATTRIB_COLOR1, EMIT_1F + sz - 1 );
		InputsRead |= 1 << VERT_ATTRIB_COLOR1;
		OutputsWritten |= 1 << VERT_RESULT_COL1;
	}

	if (RENDERINPUTS_TEST_RANGE( index_bitset, _TNL_FIRST_TEX, _TNL_LAST_TEX )) {
		int i;

		for (i = 0; i < ctx->Const.MaxTextureUnits; i++) {
			if (RENDERINPUTS_TEST( index_bitset, _TNL_ATTRIB_TEX(i) )) {
				sz = VB->TexCoordPtr[i]->size;
				InputsRead |= 1 << (VERT_ATTRIB_TEX0 + i);
				OutputsWritten |= 1 << (VERT_RESULT_TEX0 + i);
				EMIT_ATTR( _TNL_ATTRIB_TEX0+i, EMIT_1F + sz - 1 );
				vap_fmt_1 |= sz << (3 * i);
			}
		}
	}

	for (i = 0, nr = 0; i < VERT_ATTRIB_MAX; i++) {
		if (InputsRead & (1 << i)) {
			inputs[i] = nr++;
		} else {
			inputs[i] = -1;
		}
	}
	
	/* Fixed, apply to vir0 only */
	if (InputsRead & (1 << VERT_ATTRIB_POS))
		inputs[VERT_ATTRIB_POS] = 0;
	if (InputsRead & (1 << VERT_ATTRIB_COLOR0))
		inputs[VERT_ATTRIB_COLOR0] = 2;
	if (InputsRead & (1 << VERT_ATTRIB_COLOR1))
		inputs[VERT_ATTRIB_COLOR1] = 3;
	for (i = VERT_ATTRIB_TEX0; i <= VERT_ATTRIB_TEX7; i++)
		if (InputsRead & (1 << i))
			inputs[i] = 6 + (i - VERT_ATTRIB_TEX0);
	
	for (i = 0, nr = 0; i < VERT_ATTRIB_MAX; i++) {
		if (InputsRead & (1 << i)) {
			tab[nr++] = i;
		}
	}
	
	for (i = 0; i < nr; i++) {
		int ci;
		
		swizzle[i][0] = SWIZZLE_ZERO;
		swizzle[i][1] = SWIZZLE_ZERO;
		swizzle[i][2] = SWIZZLE_ZERO;
		swizzle[i][3] = SWIZZLE_ONE;

		for (ci = 0; ci < VB->AttribPtr[tab[i]]->size; ci++) {
			swizzle[i][ci] = ci;
		}
	}

	R300_NEWPRIM(rmesa);
	R300_STATECHANGE(rmesa, vir[0]);
	((drm_r300_cmd_header_t *) rmesa->hw.vir[0].cmd)->packet0.count =
		r300VAPInputRoute0(&rmesa->hw.vir[0].cmd[R300_VIR_CNTL_0],
				   VB->AttribPtr, inputs, tab, nr);
	R300_STATECHANGE(rmesa, vir[1]);
	((drm_r300_cmd_header_t *) rmesa->hw.vir[1].cmd)->packet0.count =
		r300VAPInputRoute1(&rmesa->hw.vir[1].cmd[R300_VIR_CNTL_0], swizzle,
				   nr);
   
	R300_STATECHANGE(rmesa, vic);
	rmesa->hw.vic.cmd[R300_VIC_CNTL_0] = r300VAPInputCntl0(ctx, InputsRead);
	rmesa->hw.vic.cmd[R300_VIC_CNTL_1] = r300VAPInputCntl1(ctx, InputsRead);
   
	R300_STATECHANGE(rmesa, vof);
	rmesa->hw.vof.cmd[R300_VOF_CNTL_0] = r300VAPOutputCntl0(ctx, OutputsWritten);
	rmesa->hw.vof.cmd[R300_VOF_CNTL_1] = vap_fmt_1;
   
	rmesa->swtcl.vertex_size =
		_tnl_install_attrs( ctx,
				    rmesa->swtcl.vertex_attrs, 
				    rmesa->swtcl.vertex_attr_count,
				    NULL, 0 );
	
	rmesa->swtcl.vertex_size /= 4;

	RENDERINPUTS_COPY( rmesa->tnl_index_bitset, index_bitset );

	vte = rmesa->hw.vte.cmd[1];
	R300_STATECHANGE(rmesa, vte);
	rmesa->hw.vte.cmd[1] = vte;
	rmesa->hw.vte.cmd[2] = rmesa->swtcl.vertex_size;
}


/* Flush vertices in the current dma region.
 */
static void flush_last_swtcl_prim( r300ContextPtr rmesa  )
{
	if (RADEON_DEBUG & DEBUG_IOCTL)
		fprintf(stderr, "%s\n", __FUNCTION__);
	
	rmesa->dma.flush = NULL;

	if (rmesa->dma.current.buf) {
		struct r300_dma_region *current = &rmesa->dma.current;
		GLuint current_offset = GET_START(current);

		assert (current->start + 
			rmesa->swtcl.numverts * rmesa->swtcl.vertex_size * 4 ==
			current->ptr);

		if (rmesa->dma.current.start != rmesa->dma.current.ptr) {

			r300EnsureCmdBufSpace( rmesa, rmesa->hw.max_state_size + (12*sizeof(int)), __FUNCTION__);
			
			r300EmitState(rmesa);
			
			r300EmitVertexAOS( rmesa,
					   rmesa->swtcl.vertex_size,
					   current_offset);
			
			r300EmitVbufPrim( rmesa,
					  rmesa->swtcl.hw_primitive,
					  rmesa->swtcl.numverts);
			
			r300EmitCacheFlush(rmesa);
		}
		
		rmesa->swtcl.numverts = 0;
		current->start = current->ptr;
	}
}

/* Alloc space in the current dma region.
 */
static void *
r300AllocDmaLowVerts( r300ContextPtr rmesa, int nverts, int vsize )
{
	GLuint bytes = vsize * nverts;

	if ( rmesa->dma.current.ptr + bytes > rmesa->dma.current.end ) 
		r300RefillCurrentDmaRegion( rmesa, bytes);

	if (!rmesa->dma.flush) {
		rmesa->radeon.glCtx->Driver.NeedFlush |= FLUSH_STORED_VERTICES;
		rmesa->dma.flush = flush_last_swtcl_prim;
	}

	ASSERT( vsize == rmesa->swtcl.vertex_size * 4 );
	ASSERT( rmesa->dma.flush == flush_last_swtcl_prim );
	ASSERT( rmesa->dma.current.start + 
		rmesa->swtcl.numverts * rmesa->swtcl.vertex_size * 4 ==
		rmesa->dma.current.ptr );

	{
		GLubyte *head = (GLubyte *) (rmesa->dma.current.address + rmesa->dma.current.ptr);
		rmesa->dma.current.ptr += bytes;
		rmesa->swtcl.numverts += nverts;
		return head;
	}
}

static GLuint reduced_prim[] = {
  GL_POINTS,
  GL_LINES,
  GL_LINES,
  GL_LINES,
  GL_TRIANGLES,
  GL_TRIANGLES,
  GL_TRIANGLES,
  GL_TRIANGLES,
  GL_TRIANGLES,
  GL_TRIANGLES,
};

static void r300RasterPrimitive( GLcontext *ctx, GLuint prim );
static void r300RenderPrimitive( GLcontext *ctx, GLenum prim );
//static void r300ResetLineStipple( GLcontext *ctx );

/***********************************************************************
 *                    Emit primitives as inline vertices               *
 ***********************************************************************/


#define HAVE_POINTS      1
#define HAVE_LINES       1
#define HAVE_LINE_STRIPS 1
#define HAVE_TRIANGLES   1
#define HAVE_TRI_STRIPS  1
#define HAVE_TRI_STRIP_1 0
#define HAVE_TRI_FANS    1
#define HAVE_QUADS       0
#define HAVE_QUAD_STRIPS 0
#define HAVE_POLYGONS    1
#define HAVE_ELTS        1

#undef LOCAL_VARS
#undef ALLOC_VERTS
#define CTX_ARG r300ContextPtr rmesa
#define GET_VERTEX_DWORDS() rmesa->swtcl.vertex_size
#define ALLOC_VERTS( n, size ) r300AllocDmaLowVerts( rmesa, n, size * 4 )
#define LOCAL_VARS						\
   r300ContextPtr rmesa = R300_CONTEXT(ctx);		\
   const char *r300verts = (char *)rmesa->swtcl.verts;
#define VERT(x) (r300Vertex *)(r300verts + ((x) * vertsize * sizeof(int)))
#define VERTEX r300Vertex 
#define DO_DEBUG_VERTS (1 && (RADEON_DEBUG & DEBUG_VERTS))
#define PRINT_VERTEX(x)
#undef TAG
#define TAG(x) r300_##x
#include "tnl_dd/t_dd_triemit.h"



/***********************************************************************
 *          Macros for t_dd_tritmp.h to draw basic primitives          *
 ***********************************************************************/

#define QUAD( a, b, c, d ) r300_quad( rmesa, a, b, c, d )
#define TRI( a, b, c )     r300_triangle( rmesa, a, b, c )
#define LINE( a, b )       r300_line( rmesa, a, b )
#define POINT( a )         r300_point( rmesa, a )

/***********************************************************************
 *              Build render functions from dd templates               *
 ***********************************************************************/

#define R300_TWOSIDE_BIT	0x01
#define R300_UNFILLED_BIT	0x02
#define R300_MAX_TRIFUNC	0x04

static struct {
   tnl_points_func	        points;
   tnl_line_func		line;
   tnl_triangle_func	triangle;
   tnl_quad_func		quad;
} rast_tab[R300_MAX_TRIFUNC];

#define DO_FALLBACK  0
#define DO_UNFILLED (IND & R300_UNFILLED_BIT)
#define DO_TWOSIDE  (IND & R300_TWOSIDE_BIT)
#define DO_FLAT      0
#define DO_OFFSET     0
#define DO_TRI       1
#define DO_QUAD      1
#define DO_LINE      1
#define DO_POINTS    1
#define DO_FULL_QUAD 1

#define HAVE_RGBA   1
#define HAVE_SPEC   1
#define HAVE_BACK_COLORS  0
#define HAVE_HW_FLATSHADE 1
#define TAB rast_tab

#define DEPTH_SCALE 1.0
#define UNFILLED_TRI unfilled_tri
#define UNFILLED_QUAD unfilled_quad
#define VERT_X(_v) _v->v.x
#define VERT_Y(_v) _v->v.y
#define VERT_Z(_v) _v->v.z
#define AREA_IS_CCW( a ) (a < 0)
#define GET_VERTEX(e) (rmesa->swtcl.verts + (e*rmesa->swtcl.vertex_size*sizeof(int)))

/* Only used to pull back colors into vertices (ie, we know color is
 * floating point).
 */
#define R300_COLOR( dst, src )				\
do {							\
   UNCLAMPED_FLOAT_TO_UBYTE((dst)[0], (src)[2]);	\
   UNCLAMPED_FLOAT_TO_UBYTE((dst)[1], (src)[1]);	\
   UNCLAMPED_FLOAT_TO_UBYTE((dst)[2], (src)[0]);	\
   UNCLAMPED_FLOAT_TO_UBYTE((dst)[3], (src)[3]);	\
} while (0)

#define VERT_SET_RGBA( v, c )    if (coloroffset) R300_COLOR( v->ub4[coloroffset], c )
#define VERT_COPY_RGBA( v0, v1 ) if (coloroffset) v0->ui[coloroffset] = v1->ui[coloroffset]
#define VERT_SAVE_RGBA( idx )    if (coloroffset) color[idx] = v[idx]->ui[coloroffset]
#define VERT_RESTORE_RGBA( idx ) if (coloroffset) v[idx]->ui[coloroffset] = color[idx]

#define R300_SPEC( dst, src )				\
do {							\
   UNCLAMPED_FLOAT_TO_UBYTE((dst)[0], (src)[2]);	\
   UNCLAMPED_FLOAT_TO_UBYTE((dst)[1], (src)[1]);	\
   UNCLAMPED_FLOAT_TO_UBYTE((dst)[2], (src)[0]);	\
} while (0)

#define VERT_SET_SPEC( v, c )    if (specoffset) R300_SPEC( v->ub4[specoffset], c )
#define VERT_COPY_SPEC( v0, v1 ) if (specoffset) COPY_3V(v0->ub4[specoffset], v1->ub4[specoffset])
#define VERT_SAVE_SPEC( idx )    if (specoffset) spec[idx] = v[idx]->ui[specoffset]
#define VERT_RESTORE_SPEC( idx ) if (specoffset) v[idx]->ui[specoffset] = spec[idx]

#undef LOCAL_VARS
#undef TAG
#undef INIT

#define LOCAL_VARS(n)							\
   r300ContextPtr rmesa = R300_CONTEXT(ctx);			\
   GLuint color[n], spec[n];						\
   GLuint coloroffset = rmesa->swtcl.coloroffset;	\
   GLuint specoffset = rmesa->swtcl.specoffset;			\
   (void) color; (void) spec; (void) coloroffset; (void) specoffset;

/***********************************************************************
 *                Helpers for rendering unfilled primitives            *
 ***********************************************************************/

#define RASTERIZE(x) r300RasterPrimitive( ctx, reduced_prim[x] )
#define RENDER_PRIMITIVE rmesa->swtcl.render_primitive
#undef TAG
#define TAG(x) x
#include "tnl_dd/t_dd_unfilled.h"
#undef IND


/***********************************************************************
 *                      Generate GL render functions                   *
 ***********************************************************************/


#define IND (0)
#define TAG(x) x
#include "tnl_dd/t_dd_tritmp.h"

#define IND (R300_TWOSIDE_BIT)
#define TAG(x) x##_twoside
#include "tnl_dd/t_dd_tritmp.h"

#define IND (R300_UNFILLED_BIT)
#define TAG(x) x##_unfilled
#include "tnl_dd/t_dd_tritmp.h"

#define IND (R300_TWOSIDE_BIT|R300_UNFILLED_BIT)
#define TAG(x) x##_twoside_unfilled
#include "tnl_dd/t_dd_tritmp.h"



static void init_rast_tab( void )
{
   init();
   init_twoside();
   init_unfilled();
   init_twoside_unfilled();
}

/**********************************************************************/
/*               Render unclipped begin/end objects                   */
/**********************************************************************/

#define RENDER_POINTS( start, count )		\
   for ( ; start < count ; start++)		\
      r300_point( rmesa, VERT(start) )
#define RENDER_LINE( v0, v1 ) \
   r300_line( rmesa, VERT(v0), VERT(v1) )
#define RENDER_TRI( v0, v1, v2 )  \
   r300_triangle( rmesa, VERT(v0), VERT(v1), VERT(v2) )
#define RENDER_QUAD( v0, v1, v2, v3 ) \
   r300_quad( rmesa, VERT(v0), VERT(v1), VERT(v2), VERT(v3) )
#define INIT(x) do {					\
   r300RenderPrimitive( ctx, x );			\
} while (0)
#undef LOCAL_VARS
#define LOCAL_VARS						\
   r300ContextPtr rmesa = R300_CONTEXT(ctx);		\
   const GLuint vertsize = rmesa->swtcl.vertex_size;		\
   const char *r300verts = (char *)rmesa->swtcl.verts;		\
   const GLuint * const elt = TNL_CONTEXT(ctx)->vb.Elts;	\
   const GLboolean stipple = ctx->Line.StippleFlag;		\
   (void) elt; (void) stipple;
#define RESET_STIPPLE	//if ( stipple ) r200ResetLineStipple( ctx );
#define RESET_OCCLUSION
#define PRESERVE_VB_DEFS
#define ELT(x) (x)
#define TAG(x) r300_##x##_verts
#include "tnl/t_vb_rendertmp.h"
#undef ELT
#undef TAG
#define TAG(x) r300_##x##_elts
#define ELT(x) elt[x]
#include "tnl/t_vb_rendertmp.h"




/**********************************************************************/
/*                    Choose render functions                         */
/**********************************************************************/
static void r300ChooseRenderState( GLcontext *ctx )
{
	TNLcontext *tnl = TNL_CONTEXT(ctx);
	r300ContextPtr rmesa = R300_CONTEXT(ctx);
	GLuint index = 0;
	GLuint flags = ctx->_TriangleCaps;

	if (flags & DD_TRI_LIGHT_TWOSIDE) index |= R300_TWOSIDE_BIT;
	if (flags & DD_TRI_UNFILLED)      index |= R300_UNFILLED_BIT;

	if (index != rmesa->swtcl.RenderIndex) {
		tnl->Driver.Render.Points = rast_tab[index].points;
		tnl->Driver.Render.Line = rast_tab[index].line;
		tnl->Driver.Render.ClippedLine = rast_tab[index].line;
		tnl->Driver.Render.Triangle = rast_tab[index].triangle;
		tnl->Driver.Render.Quad = rast_tab[index].quad;

		if (index == 0) {
			tnl->Driver.Render.PrimTabVerts = r300_render_tab_verts;
			tnl->Driver.Render.PrimTabElts = r300_render_tab_elts;
			tnl->Driver.Render.ClippedPolygon = r300_fast_clipped_poly;
		} else {
			tnl->Driver.Render.PrimTabVerts = _tnl_render_tab_verts;
			tnl->Driver.Render.PrimTabElts = _tnl_render_tab_elts;
			tnl->Driver.Render.ClippedPolygon = _tnl_RenderClippedPolygon;
		}

		rmesa->swtcl.RenderIndex = index;
	}
}


static void r300RenderStart(GLcontext *ctx)
{
        r300ContextPtr rmesa = R300_CONTEXT( ctx );
	//	fprintf(stderr, "%s\n", __FUNCTION__);

	r300ChooseRenderState(ctx);	
	r300SetVertexFormat(ctx);

	r300UpdateShaderStates(rmesa);

	r300EmitCacheFlush(rmesa);
	
	if (rmesa->dma.flush != 0 && 
	    rmesa->dma.flush != flush_last_swtcl_prim)
		rmesa->dma.flush( rmesa );

}

static void r300RenderFinish(GLcontext *ctx)
{
}

static void r300RasterPrimitive( GLcontext *ctx, GLuint hwprim )
{
	r300ContextPtr rmesa = R300_CONTEXT(ctx);
	
	if (rmesa->swtcl.hw_primitive != hwprim) {
	        R300_NEWPRIM( rmesa );
		rmesa->swtcl.hw_primitive = hwprim;
	}
}

static void r300RenderPrimitive(GLcontext *ctx, GLenum prim)
{

	r300ContextPtr rmesa = R300_CONTEXT(ctx);
	rmesa->swtcl.render_primitive = prim;

	if ((prim == GL_TRIANGLES) && (ctx->_TriangleCaps & DD_TRI_UNFILLED))
	  return;

	r300RasterPrimitive( ctx, reduced_prim[prim] );
	//	fprintf(stderr, "%s\n", __FUNCTION__);
	
}

static void r300ResetLineStipple(GLcontext *ctx)
{


}

void r300InitSwtcl(GLcontext *ctx)
{
	TNLcontext *tnl = TNL_CONTEXT(ctx);
	r300ContextPtr rmesa = R300_CONTEXT(ctx);
	static int firsttime = 1;
	
	if (firsttime) {
		init_rast_tab();
		firsttime = 0;
	}
	
	tnl->Driver.Render.Start = r300RenderStart;
	tnl->Driver.Render.Finish = r300RenderFinish;
	tnl->Driver.Render.PrimitiveNotify = r300RenderPrimitive;
	tnl->Driver.Render.ResetLineStipple = r300ResetLineStipple;
	tnl->Driver.Render.BuildVertices = _tnl_build_vertices;
	tnl->Driver.Render.CopyPV = _tnl_copy_pv;
	tnl->Driver.Render.Interp = _tnl_interp;
	
	/* FIXME: what are these numbers? */
	_tnl_init_vertices( ctx, ctx->Const.MaxArrayLockSize + 12, 
			    48 * sizeof(GLfloat) );
	
	rmesa->swtcl.verts = (GLubyte *)tnl->clipspace.vertex_buf;
	rmesa->swtcl.RenderIndex = ~0;
	rmesa->swtcl.render_primitive = GL_TRIANGLES;
	rmesa->swtcl.hw_primitive = 0;	

	_tnl_invalidate_vertex_state( ctx, ~0 );
	_tnl_invalidate_vertices( ctx, ~0 );
	RENDERINPUTS_ZERO( rmesa->tnl_index_bitset );

	_tnl_need_projected_coords( ctx, GL_FALSE );
	r300ChooseRenderState(ctx);

	_mesa_validate_all_lighting_tables( ctx ); 

	tnl->Driver.NotifyMaterialChange = 
	  _mesa_validate_all_lighting_tables;
}

void r300DestroySwtcl(GLcontext *ctx)
{
}

void r300EmitVertexAOS(r300ContextPtr rmesa, GLuint vertex_size, GLuint offset)
{
	int cmd_reserved = 0;
	int cmd_written = 0;

	drm_radeon_cmd_header_t *cmd = NULL;
	if (RADEON_DEBUG & DEBUG_VERTS)
	  fprintf(stderr, "%s:  vertex_size %d, offset 0x%x \n",
		  __FUNCTION__, vertex_size, offset);

	start_packet3(CP_PACKET3(R300_PACKET3_3D_LOAD_VBPNTR, 2), 2);
	e32(1);
	e32(vertex_size | (vertex_size << 8));
	e32(offset);
}

void r300EmitVbufPrim(r300ContextPtr rmesa, GLuint primitive, GLuint vertex_nr)
{

	int cmd_reserved = 0;
	int cmd_written = 0;
	int type, num_verts;
	drm_radeon_cmd_header_t *cmd = NULL;

	type = r300PrimitiveType(rmesa, primitive);
	num_verts = r300NumVerts(rmesa, vertex_nr, primitive);
	
	start_packet3(CP_PACKET3(R300_PACKET3_3D_DRAW_VBUF_2, 0), 0);
	e32(R300_VAP_VF_CNTL__PRIM_WALK_VERTEX_LIST | (num_verts << 16) | type);
}<|MERGE_RESOLUTION|>--- conflicted
+++ resolved
@@ -78,39 +78,6 @@
    rmesa->swtcl.vertex_attr_count++;					\
 } while (0)
 
-<<<<<<< HEAD
-/* this differs from the VIR0 in emit.c - TODO merge them using another option */
-static GLuint r300VAPInputRoute0(uint32_t * dst, GLvector4f ** attribptr,
-				 int *inputs, GLint * tab, GLuint nr)
-{
-	GLuint i, dw;
-
-	/* type, inputs, stop bit, size */
-	for (i = 0; i < nr; i += 2) {
-		/* make sure input is valid, would lockup the gpu */
-		assert(inputs[tab[i]] != -1);
-		dw = (R300_SIGNED |
-		      (inputs[tab[i]] << R300_DST_VEC_LOC_SHIFT) |
-		      (attribptr[tab[i]]->size - 1)) << R300_DATA_TYPE_0_SHIFT;
-		if (i + 1 == nr) {
-			dw |= R300_LAST_VEC << R300_DATA_TYPE_0_SHIFT;
-		} else {
-			assert(inputs[tab[i + 1]] != -1);
-			dw |= (R300_SIGNED |
-			       (inputs[tab[i + 1]] << R300_DST_VEC_LOC_SHIFT) |
-			       (attribptr[tab[i + 1]]->size - 1)) << R300_DATA_TYPE_1_SHIFT;
-			if (i + 2 == nr) {
-				dw |= R300_LAST_VEC << R300_DATA_TYPE_1_SHIFT;
-			}
-		}
-		dst[i >> 1] = dw;
-	}
-
-	return (nr + 1) >> 1;
-}
-
-=======
->>>>>>> 37924cf1
 static void r300SetVertexFormat( GLcontext *ctx )
 {
 	r300ContextPtr rmesa = R300_CONTEXT( ctx );
