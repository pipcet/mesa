/*
 * Copyright 2008 Tungsten Graphics, Inc., Cedar Park, Texas.
 * All Rights Reserved.
 *
 * Permission is hereby granted, free of charge, to any person obtaining a
 * copy of this software and associated documentation files (the
 * "Software"), to deal in the Software without restriction, including
 * without limitation the rights to use, copy, modify, merge, publish,
 * distribute, sub license, and/or sell copies of the Software, and to
 * permit persons to whom the Software is furnished to do so, subject to
 * the following conditions:
 *
 * The above copyright notice and this permission notice (including the
 * next paragraph) shall be included in all copies or substantial portions
 * of the Software.
 *
 * THE SOFTWARE IS PROVIDED "AS IS", WITHOUT WARRANTY OF ANY KIND, EXPRESS
 * OR IMPLIED, INCLUDING BUT NOT LIMITED TO THE WARRANTIES OF
 * MERCHANTABILITY, FITNESS FOR A PARTICULAR PURPOSE AND NON-INFRINGEMENT.
 * IN NO EVENT SHALL TUNGSTEN GRAPHICS AND/OR ITS SUPPLIERS BE LIABLE FOR
 * ANY CLAIM, DAMAGES OR OTHER LIABILITY, WHETHER IN AN ACTION OF CONTRACT,
 * TORT OR OTHERWISE, ARISING FROM, OUT OF OR IN CONNECTION WITH THE
 * SOFTWARE OR THE USE OR OTHER DEALINGS IN THE SOFTWARE.
 *
 *
 * Author: Alan Hourihane <alanh@tungstengraphics.com>
 * Author: Jakob Bornecrantz <wallbraker@gmail.com>
 *
 */


#include "xorg-server.h"
#include "xf86.h"
#include "xf86_OSproc.h"
#include "compiler.h"
#include "xf86PciInfo.h"
#include "xf86Pci.h"
#include "mipointer.h"
#include "micmap.h"
#include <X11/extensions/randr.h>
#include "fb.h"
#include "edid.h"
#include "xf86i2c.h"
#include "xf86Crtc.h"
#include "miscstruct.h"
#include "dixstruct.h"
#include "xf86xv.h"
#ifndef XSERVER_LIBPCIACCESS
#error "libpciaccess needed"
#endif

#include <pciaccess.h>

#include "state_tracker/drm_driver.h"
#include "pipe/p_context.h"
#include "xorg_tracker.h"
#include "xorg_winsys.h"

#ifdef HAVE_LIBKMS
#include "libkms.h"
#endif

/*
 * Functions and symbols exported to Xorg via pointers.
 */

static Bool drv_pre_init(ScrnInfoPtr pScrn, int flags);
static Bool drv_screen_init(int scrnIndex, ScreenPtr pScreen, int argc,
			    char **argv);
static Bool drv_switch_mode(int scrnIndex, DisplayModePtr mode, int flags);
static void drv_adjust_frame(int scrnIndex, int x, int y, int flags);
static Bool drv_enter_vt(int scrnIndex, int flags);
static void drv_leave_vt(int scrnIndex, int flags);
static void drv_free_screen(int scrnIndex, int flags);
static ModeStatus drv_valid_mode(int scrnIndex, DisplayModePtr mode, Bool verbose,
			         int flags);

typedef enum
{
    OPTION_SW_CURSOR,
    OPTION_2D_ACCEL,
    OPTION_DEBUG_FALLBACK,
    OPTION_THROTTLE_SWAP,
    OPTION_THROTTLE_DIRTY,
    OPTION_3D_ACCEL
} drv_option_enums;

static const OptionInfoRec drv_options[] = {
    {OPTION_SW_CURSOR, "SWcursor", OPTV_BOOLEAN, {0}, FALSE},
    {OPTION_2D_ACCEL, "2DAccel", OPTV_BOOLEAN, {0}, FALSE},
    {OPTION_DEBUG_FALLBACK, "DebugFallback", OPTV_BOOLEAN, {0}, FALSE},
    {OPTION_THROTTLE_SWAP, "SwapThrottling", OPTV_BOOLEAN, {0}, FALSE},
    {OPTION_THROTTLE_DIRTY, "DirtyThrottling", OPTV_BOOLEAN, {0}, FALSE},
    {OPTION_3D_ACCEL, "3DAccel", OPTV_BOOLEAN, {0}, FALSE},
    {-1, NULL, OPTV_NONE, {0}, FALSE}
};


/*
 * Exported Xorg driver functions to winsys
 */

const OptionInfoRec *
xorg_tracker_available_options(int chipid, int busid)
{
    return drv_options;
}

void
xorg_tracker_set_functions(ScrnInfoPtr scrn)
{
    scrn->PreInit = drv_pre_init;
    scrn->ScreenInit = drv_screen_init;
    scrn->SwitchMode = drv_switch_mode;
    scrn->AdjustFrame = drv_adjust_frame;
    scrn->EnterVT = drv_enter_vt;
    scrn->LeaveVT = drv_leave_vt;
    scrn->FreeScreen = drv_free_screen;
    scrn->ValidMode = drv_valid_mode;
}

Bool
xorg_tracker_have_modesetting(ScrnInfoPtr pScrn, struct pci_device *device)
{
    char *BusID = xalloc(64);
    sprintf(BusID, "pci:%04x:%02x:%02x.%d",
	    device->domain, device->bus,
	    device->dev, device->func);

    if (drmCheckModesettingSupported(BusID)) {
	xf86DrvMsgVerb(pScrn->scrnIndex, X_INFO, 0,
		       "Drm modesetting not supported %s\n", BusID);
	xfree(BusID);
	return FALSE;
    }

    xf86DrvMsgVerb(pScrn->scrnIndex, X_INFO, 0,
		   "Drm modesetting supported on %s\n", BusID);

    xfree(BusID);
    return TRUE;
}


/*
 * Internal function definitions
 */

static Bool drv_init_front_buffer_functions(ScrnInfoPtr pScrn);
static Bool drv_close_screen(int scrnIndex, ScreenPtr pScreen);


/*
 * Internal functions
 */

static Bool
drv_get_rec(ScrnInfoPtr pScrn)
{
    if (pScrn->driverPrivate)
	return TRUE;

    pScrn->driverPrivate = xnfcalloc(1, sizeof(modesettingRec));

    return TRUE;
}

static void
drv_free_rec(ScrnInfoPtr pScrn)
{
    if (!pScrn)
	return;

    if (!pScrn->driverPrivate)
	return;

    xfree(pScrn->driverPrivate);

    pScrn->driverPrivate = NULL;
}

static void
drv_probe_ddc(ScrnInfoPtr pScrn, int index)
{
    ConfiguredMonitor = NULL;
}

static Bool
drv_crtc_resize(ScrnInfoPtr pScrn, int width, int height)
{
    xf86CrtcConfigPtr xf86_config = XF86_CRTC_CONFIG_PTR(pScrn);
    modesettingPtr ms = modesettingPTR(pScrn);
    ScreenPtr pScreen = pScrn->pScreen;
    int old_width, old_height;
    PixmapPtr rootPixmap;
    int i;

    if (width == pScrn->virtualX && height == pScrn->virtualY)
	return TRUE;

    old_width = pScrn->virtualX;
    old_height = pScrn->virtualY;
    pScrn->virtualX = width;
    pScrn->virtualY = height;

    /* ms->create_front_buffer will remove the old front buffer */

    rootPixmap = pScreen->GetScreenPixmap(pScreen);
    if (!pScreen->ModifyPixmapHeader(rootPixmap, width, height, -1, -1, -1, NULL))
	goto error_modify;

    pScrn->displayWidth = rootPixmap->devKind / (rootPixmap->drawable.bitsPerPixel / 8);

    if (!ms->create_front_buffer(pScrn) || !ms->bind_front_buffer(pScrn))
	goto error_create;

    /*
     * create && bind will turn off all crtc(s) in the kernel so we need to
     * re-enable all the crtcs again. For real HW we might want to do this
     * before destroying the old framebuffer.
     */
    for (i = 0; i < xf86_config->num_crtc; i++) {
	xf86CrtcPtr crtc = xf86_config->crtc[i];

	if (!crtc->enabled)
	    continue;

	crtc->funcs->set_mode_major(crtc, &crtc->mode, crtc->rotation, crtc->x, crtc->y);
    }

    return TRUE;

    /*
     * This is the error recovery path.
     */
error_create:
    if (!pScreen->ModifyPixmapHeader(rootPixmap, old_width, old_height, -1, -1, -1, NULL))
	FatalError("failed to resize rootPixmap error path\n");

    pScrn->displayWidth = rootPixmap->devKind / (rootPixmap->drawable.bitsPerPixel / 8);

error_modify:
    pScrn->virtualX = old_width;
    pScrn->virtualY = old_height;

    if (ms->create_front_buffer(pScrn) && ms->bind_front_buffer(pScrn))
	return FALSE;

    FatalError("failed to setup old framebuffer\n");
    return FALSE;
}

static const xf86CrtcConfigFuncsRec crtc_config_funcs = {
    .resize = drv_crtc_resize
};

static Bool
drv_init_drm(ScrnInfoPtr pScrn)
{
    modesettingPtr ms = modesettingPTR(pScrn);

    /* deal with server regeneration */
    if (ms->fd < 0) {
	char *BusID;

	BusID = xalloc(64);
	sprintf(BusID, "PCI:%d:%d:%d",
		((ms->PciInfo->domain << 8) | ms->PciInfo->bus),
		ms->PciInfo->dev, ms->PciInfo->func
	    );


	ms->fd = drmOpen(driver_descriptor.driver_name, BusID);
	xfree(BusID);

	if (ms->fd >= 0)
	    return TRUE;

	return FALSE;
    }

    return TRUE;
}

static Bool
drv_close_drm(ScrnInfoPtr pScrn)
{
    modesettingPtr ms = modesettingPTR(pScrn);

    drmClose(ms->fd);
    ms->fd = -1;

    return TRUE;
}

static Bool
drv_init_resource_management(ScrnInfoPtr pScrn)
{
    modesettingPtr ms = modesettingPTR(pScrn);
    /*
    ScreenPtr pScreen = pScrn->pScreen;
    PixmapPtr rootPixmap = pScreen->GetScreenPixmap(pScreen);
    Bool fbAccessDisabled;
    CARD8 *fbstart;
     */

    if (ms->screen || ms->kms)
	return TRUE;

<<<<<<< HEAD
    if (ms->api) {
	ms->screen = ms->no3D ? NULL :
	    ms->api->create_screen(ms->api, ms->fd);

	if (ms->screen)
	    return TRUE;
=======
    ms->screen = driver_descriptor.create_screen(ms->fd);
>>>>>>> 9ca563a9

    if (ms->screen)
	return TRUE;

#ifdef HAVE_LIBKMS
    if (!kms_create(ms->fd, &ms->kms))
	return TRUE;
#endif

    return FALSE;
}

static Bool
drv_close_resource_management(ScrnInfoPtr pScrn)
{
    modesettingPtr ms = modesettingPTR(pScrn);

    if (ms->screen) {
	assert(ms->ctx == NULL);
	ms->screen->destroy(ms->screen);
    }
    ms->screen = NULL;

#ifdef HAVE_LIBKMS
    if (ms->kms)
	kms_destroy(&ms->kms);
#endif

    return TRUE;
}

static void
drv_cleanup_fences(ScrnInfoPtr pScrn)
{
    modesettingPtr ms = modesettingPTR(pScrn);
    int i;

    assert(ms->screen);

    for (i = 0; i < XORG_NR_FENCES; i++) {
	if (ms->fence[i]) {
	    ms->screen->fence_finish(ms->screen, ms->fence[i], 0);
	    ms->screen->fence_reference(ms->screen, &ms->fence[i], NULL);
	}
    }
}

static Bool
drv_pre_init(ScrnInfoPtr pScrn, int flags)
{
    xf86CrtcConfigPtr xf86_config;
    modesettingPtr ms;
    rgb defaultWeight = { 0, 0, 0 };
    EntityInfoPtr pEnt;
    EntPtr msEnt = NULL;
    int max_width, max_height;
    CustomizerPtr cust;

    if (pScrn->numEntities != 1)
	return FALSE;

    pEnt = xf86GetEntityInfo(pScrn->entityList[0]);

    if (flags & PROBE_DETECT) {
	drv_probe_ddc(pScrn, pEnt->index);
	return TRUE;
    }

    cust = (CustomizerPtr) pScrn->driverPrivate;
    pScrn->driverPrivate = NULL;

    /* Allocate driverPrivate */
    if (!drv_get_rec(pScrn))
	return FALSE;

    ms = modesettingPTR(pScrn);
    ms->pEnt = pEnt;
    ms->cust = cust;

    pScrn->displayWidth = 640;	       /* default it */

    if (ms->pEnt->location.type != BUS_PCI)
	return FALSE;

    ms->PciInfo = xf86GetPciInfoForEntity(ms->pEnt->index);

    /* Allocate an entity private if necessary */
    if (xf86IsEntityShared(pScrn->entityList[0])) {
	FatalError("Entity");
#if 0
	msEnt = xf86GetEntityPrivate(pScrn->entityList[0],
				     modesettingEntityIndex)->ptr;
	ms->entityPrivate = msEnt;
#else
	(void)msEnt;
#endif
    } else
	ms->entityPrivate = NULL;

    if (xf86IsEntityShared(pScrn->entityList[0])) {
	if (xf86IsPrimInitDone(pScrn->entityList[0])) {
	    /* do something */
	} else {
	    xf86SetPrimInitDone(pScrn->entityList[0]);
	}
    }

    ms->fd = -1;
    if (!drv_init_drm(pScrn))
	return FALSE;

    pScrn->monitor = pScrn->confScreen->monitor;
    pScrn->progClock = TRUE;
    pScrn->rgbBits = 8;

    if (!xf86SetDepthBpp
	(pScrn, 0, 0, 0,
	 PreferConvert24to32 | SupportConvert24to32 | Support32bppFb))
	return FALSE;

    switch (pScrn->depth) {
    case 15:
    case 16:
    case 24:
	break;
    default:
	xf86DrvMsg(pScrn->scrnIndex, X_ERROR,
		   "Given depth (%d) is not supported by the driver\n",
		   pScrn->depth);
	return FALSE;
    }
    xf86PrintDepthBpp(pScrn);

    if (!xf86SetWeight(pScrn, defaultWeight, defaultWeight))
	return FALSE;
    if (!xf86SetDefaultVisual(pScrn, -1))
	return FALSE;

    /* Process the options */
    xf86CollectOptions(pScrn, NULL);
    if (!(ms->Options = xalloc(sizeof(drv_options))))
	return FALSE;
    memcpy(ms->Options, drv_options, sizeof(drv_options));
    xf86ProcessOptions(pScrn->scrnIndex, pScrn->options, ms->Options);

    /* Allocate an xf86CrtcConfig */
    xf86CrtcConfigInit(pScrn, &crtc_config_funcs);
    xf86_config = XF86_CRTC_CONFIG_PTR(pScrn);

    max_width = 2048;  /* A very low default */
    max_height = 2048; /* see screen_init */
    xf86CrtcSetSizeRange(pScrn, 320, 200, max_width, max_height);

    if (xf86ReturnOptValBool(ms->Options, OPTION_SW_CURSOR, FALSE)) {
	ms->SWCursor = TRUE;
    }

    xorg_crtc_init(pScrn);
    xorg_output_init(pScrn);

    if (!xf86InitialConfiguration(pScrn, TRUE)) {
	xf86DrvMsg(pScrn->scrnIndex, X_ERROR, "No valid modes.\n");
	return FALSE;
    }

    /*
     * If the driver can do gamma correction, it should call xf86SetGamma() here.
     */
    {
	Gamma zeros = { 0.0, 0.0, 0.0 };

	if (!xf86SetGamma(pScrn, zeros)) {
	    return FALSE;
	}
    }

    if (pScrn->modes == NULL) {
	xf86DrvMsg(pScrn->scrnIndex, X_ERROR, "No modes.\n");
	return FALSE;
    }

    pScrn->currentMode = pScrn->modes;

    /* Set display resolution */
    xf86SetDpi(pScrn, 0, 0);

    /* Load the required sub modules */
    if (!xf86LoadSubModule(pScrn, "fb"))
	return FALSE;

    /* XXX: these aren't needed when we are using libkms */
    if (!xf86LoadSubModule(pScrn, "exa"))
	return FALSE;

#ifdef DRI2
    if (!xf86LoadSubModule(pScrn, "dri2"))
	return FALSE;
#endif

    return TRUE;
}

static void drv_block_handler(int i, pointer blockData, pointer pTimeout,
                              pointer pReadmask)
{
    ScreenPtr pScreen = screenInfo.screens[i];
    modesettingPtr ms = modesettingPTR(xf86Screens[pScreen->myNum]);

    pScreen->BlockHandler = ms->blockHandler;
    pScreen->BlockHandler(i, blockData, pTimeout, pReadmask);
    pScreen->BlockHandler = drv_block_handler;

    if (ms->ctx) {
       int j;

       ms->ctx->flush(ms->ctx, PIPE_FLUSH_RENDER_CACHE,
		      ms->dirtyThrottling ?
		      &ms->fence[XORG_NR_FENCES-1] :
		      NULL);
       
       if (ms->dirtyThrottling) {
	   if (ms->fence[0])
	       ms->ctx->screen->fence_finish(ms->ctx->screen,
					     ms->fence[0], 0);
  
	   /* The amount of rendering generated by a block handler can be
	    * quite small.  Let us get a fair way ahead of hardware before
	    * throttling.
	    */
	   for (j = 0; j < XORG_NR_FENCES - 1; j++)
	       ms->screen->fence_reference(ms->screen,
					   &ms->fence[j],
					   ms->fence[j+1]);

	   ms->screen->fence_reference(ms->screen,
				       &ms->fence[XORG_NR_FENCES-1],
				       NULL);
       }
    }
        

#ifdef DRM_MODE_FEATURE_DIRTYFB
    {
	RegionPtr dirty = DamageRegion(ms->damage);
	unsigned num_cliprects = REGION_NUM_RECTS(dirty);

	if (num_cliprects) {
	    drmModeClip *clip = alloca(num_cliprects * sizeof(drmModeClip));
	    BoxPtr rect = REGION_RECTS(dirty);
	    int i, ret;

	    /* XXX no need for copy? */
	    for (i = 0; i < num_cliprects; i++, rect++) {
		clip[i].x1 = rect->x1;
		clip[i].y1 = rect->y1;
		clip[i].x2 = rect->x2;
		clip[i].y2 = rect->y2;
	    }

	    /* TODO query connector property to see if this is needed */
	    ret = drmModeDirtyFB(ms->fd, ms->fb_id, clip, num_cliprects);
	    if (ret) {
		debug_printf("%s: failed to send dirty (%i, %s)\n",
			     __func__, ret, strerror(-ret));
	    }

	    DamageEmpty(ms->damage);
	}
    }
#endif
}

static Bool
drv_create_screen_resources(ScreenPtr pScreen)
{
    ScrnInfoPtr pScrn = xf86Screens[pScreen->myNum];
    modesettingPtr ms = modesettingPTR(pScrn);
    PixmapPtr rootPixmap;
    Bool ret;

    ms->noEvict = TRUE;

    pScreen->CreateScreenResources = ms->createScreenResources;
    ret = pScreen->CreateScreenResources(pScreen);
    pScreen->CreateScreenResources = drv_create_screen_resources;

    ms->bind_front_buffer(pScrn);

    ms->noEvict = FALSE;

    drv_adjust_frame(pScrn->scrnIndex, pScrn->frameX0, pScrn->frameY0, 0);

#ifdef DRM_MODE_FEATURE_DIRTYFB
    rootPixmap = pScreen->GetScreenPixmap(pScreen);
    ms->damage = DamageCreate(NULL, NULL, DamageReportNone, TRUE,
                              pScreen, rootPixmap);

    if (ms->damage) {
       DamageRegister(&rootPixmap->drawable, ms->damage);

       xf86DrvMsg(pScrn->scrnIndex, X_INFO, "Damage tracking initialized\n");
    } else {
       xf86DrvMsg(pScrn->scrnIndex, X_ERROR,
                  "Failed to create screen damage record\n");
       return FALSE;
    }
#else
    (void)rootPixmap;
#endif

    return ret;
}

static Bool
drv_screen_init(int scrnIndex, ScreenPtr pScreen, int argc, char **argv)
{
    ScrnInfoPtr pScrn = xf86Screens[pScreen->myNum];
    modesettingPtr ms = modesettingPTR(pScrn);
    unsigned max_width, max_height;
    VisualPtr visual;
    CustomizerPtr cust = ms->cust;
    MessageType from_st;
    MessageType from_dt;
    MessageType from_3D;
    Bool use3D;

    if (!drv_init_drm(pScrn)) {
	FatalError("Could not init DRM");
	return FALSE;
    }

    use3D = cust ? !cust->no_3d : TRUE;
    from_3D = xf86GetOptValBool(ms->Options, OPTION_3D_ACCEL,
				&use3D) ?
	X_CONFIG : X_PROBED;

    ms->no3D = !use3D;

    if (!drv_init_resource_management(pScrn)) {
	FatalError("Could not init resource management (!pipe_screen && !libkms)");
	return FALSE;
    }

    if (!drv_init_front_buffer_functions(pScrn)) {
	FatalError("Could not init front buffer manager");
	return FALSE;
    }

    /* get max width and height */
    {
	drmModeResPtr res;
	res = drmModeGetResources(ms->fd);
	max_width = res->max_width;
	max_height = res->max_height;
	drmModeFreeResources(res);
    }

    if (ms->screen) {
	int max;
	max = ms->screen->get_param(ms->screen, PIPE_CAP_MAX_TEXTURE_2D_LEVELS);
	max = 1 << (max - 1);
	max_width = max < max_width ? max : max_width;
	max_height = max < max_height ? max : max_height;
    }

    xf86CrtcSetSizeRange(pScrn, 1, 1, max_width, max_height);

    pScrn->pScreen = pScreen;

    /* HW dependent - FIXME */
    pScrn->displayWidth = pScrn->virtualX;

    miClearVisualTypes();

    if (!miSetVisualTypes(pScrn->depth,
			  miGetDefaultVisualMask(pScrn->depth),
			  pScrn->rgbBits, pScrn->defaultVisual))
	return FALSE;

    if (!miSetPixmapDepths())
	return FALSE;

    pScrn->memPhysBase = 0;
    pScrn->fbOffset = 0;

    if (!fbScreenInit(pScreen, NULL,
		      pScrn->virtualX, pScrn->virtualY,
		      pScrn->xDpi, pScrn->yDpi,
		      pScrn->displayWidth, pScrn->bitsPerPixel))
	return FALSE;

    if (pScrn->bitsPerPixel > 8) {
	/* Fixup RGB ordering */
	visual = pScreen->visuals + pScreen->numVisuals;
	while (--visual >= pScreen->visuals) {
	    if ((visual->class | DynamicClass) == DirectColor) {
		visual->offsetRed = pScrn->offset.red;
		visual->offsetGreen = pScrn->offset.green;
		visual->offsetBlue = pScrn->offset.blue;
		visual->redMask = pScrn->mask.red;
		visual->greenMask = pScrn->mask.green;
		visual->blueMask = pScrn->mask.blue;
	    }
	}
    }

    fbPictureInit(pScreen, NULL, 0);

    ms->blockHandler = pScreen->BlockHandler;
    pScreen->BlockHandler = drv_block_handler;
    ms->createScreenResources = pScreen->CreateScreenResources;
    pScreen->CreateScreenResources = drv_create_screen_resources;

    xf86SetBlackWhitePixels(pScreen);

    ms->accelerate_2d = xf86ReturnOptValBool(ms->Options, OPTION_2D_ACCEL, FALSE);
    ms->debug_fallback = xf86ReturnOptValBool(ms->Options, OPTION_DEBUG_FALLBACK, ms->accelerate_2d);

    if (cust && cust->winsys_screen_init)
	cust->winsys_screen_init(cust, ms->fd);

    ms->swapThrottling = cust ?  cust->swap_throttling : TRUE;
    from_st = xf86GetOptValBool(ms->Options, OPTION_THROTTLE_SWAP,
				&ms->swapThrottling) ?
	X_CONFIG : X_DEFAULT;

    ms->dirtyThrottling = cust ?  cust->dirty_throttling : TRUE;
    from_dt = xf86GetOptValBool(ms->Options, OPTION_THROTTLE_DIRTY,
				&ms->dirtyThrottling) ?
	X_CONFIG : X_DEFAULT;

    if (ms->screen) {
	ms->exa = xorg_exa_init(pScrn, ms->accelerate_2d);

	xorg_xv_init(pScreen);
#ifdef DRI2
	xorg_dri2_init(pScreen);
#endif
    }

    xf86DrvMsg(pScrn->scrnIndex, X_INFO, "##################################\n");
    xf86DrvMsg(pScrn->scrnIndex, X_INFO, "# Usefull debugging info follows #\n");
    xf86DrvMsg(pScrn->scrnIndex, X_INFO, "##################################\n");
    xf86DrvMsg(pScrn->scrnIndex, X_INFO, "Using %s backend\n",
	       ms->screen ? "Gallium3D" : "libkms");
    xf86DrvMsg(pScrn->scrnIndex, X_INFO, "2D Acceleration is %s\n",
	       ms->screen && ms->accelerate_2d ? "enabled" : "disabled");
    xf86DrvMsg(pScrn->scrnIndex, X_INFO, "Fallback debugging is %s\n",
	       ms->debug_fallback ? "enabled" : "disabled");
#ifdef DRI2
    xf86DrvMsg(pScrn->scrnIndex, from_3D, "3D Acceleration is %s\n",
	       ms->screen ? "enabled" : "disabled");
#else
    xf86DrvMsg(pScrn->scrnIndex, X_INFO, "3D Acceleration is disabled\n");
#endif
    xf86DrvMsg(pScrn->scrnIndex, from_st, "Swap Throttling is %s.\n",
	       ms->swapThrottling ? "enabled" : "disabled");
    xf86DrvMsg(pScrn->scrnIndex, from_dt, "Dirty Throttling is %s.\n",
	       ms->dirtyThrottling ? "enabled" : "disabled");

    xf86DrvMsg(pScrn->scrnIndex, X_INFO, "##################################\n");

    miInitializeBackingStore(pScreen);
    xf86SetBackingStore(pScreen);
    xf86SetSilkenMouse(pScreen);
    miDCInitialize(pScreen, xf86GetPointerScreenFuncs());

    /* Need to extend HWcursor support to handle mask interleave */
    if (!ms->SWCursor)
	xf86_cursors_init(pScreen, 64, 64,
			  HARDWARE_CURSOR_SOURCE_MASK_INTERLEAVE_64 |
			  HARDWARE_CURSOR_ARGB);

    /* Must force it before EnterVT, so we are in control of VT and
     * later memory should be bound when allocating, e.g rotate_mem */
    pScrn->vtSema = TRUE;

    pScreen->SaveScreen = xf86SaveScreen;
    ms->CloseScreen = pScreen->CloseScreen;
    pScreen->CloseScreen = drv_close_screen;

    if (!xf86CrtcScreenInit(pScreen))
	return FALSE;

    if (!miCreateDefColormap(pScreen))
	return FALSE;

    xf86DPMSInit(pScreen, xf86DPMSSet, 0);

    if (serverGeneration == 1)
	xf86ShowUnusedOptions(pScrn->scrnIndex, pScrn->options);

    return drv_enter_vt(scrnIndex, 1);
}

static void
drv_adjust_frame(int scrnIndex, int x, int y, int flags)
{
    ScrnInfoPtr pScrn = xf86Screens[scrnIndex];
    xf86CrtcConfigPtr config = XF86_CRTC_CONFIG_PTR(pScrn);
    xf86OutputPtr output = config->output[config->compat_output];
    xf86CrtcPtr crtc = output->crtc;

    if (crtc && crtc->enabled) {
	crtc->funcs->set_mode_major(crtc, pScrn->currentMode,
				    RR_Rotate_0, x, y);
	crtc->x = output->initial_x + x;
	crtc->y = output->initial_y + y;
    }
}

static void
drv_free_screen(int scrnIndex, int flags)
{
    drv_free_rec(xf86Screens[scrnIndex]);
}

static void
drv_leave_vt(int scrnIndex, int flags)
{
    ScrnInfoPtr pScrn = xf86Screens[scrnIndex];
    modesettingPtr ms = modesettingPTR(pScrn);
    xf86CrtcConfigPtr config = XF86_CRTC_CONFIG_PTR(pScrn);
    CustomizerPtr cust = ms->cust;
    int o;

    if (cust && cust->winsys_leave_vt)
	cust->winsys_leave_vt(cust);

    for (o = 0; o < config->num_crtc; o++) {
	xf86CrtcPtr crtc = config->crtc[o];

	xorg_crtc_cursor_destroy(crtc);

	if (crtc->rotatedPixmap || crtc->rotatedData) {
	    crtc->funcs->shadow_destroy(crtc, crtc->rotatedPixmap,
					crtc->rotatedData);
	    crtc->rotatedPixmap = NULL;
	    crtc->rotatedData = NULL;
	}
    }

    drmModeRmFB(ms->fd, ms->fb_id);
    ms->fb_id = -1;

    /* idle hardware */
    if (!ms->kms)
	drv_cleanup_fences(pScrn);

    if (drmDropMaster(ms->fd))
	xf86DrvMsg(pScrn->scrnIndex, X_WARNING,
		   "drmDropMaster failed: %s\n", strerror(errno));

    pScrn->vtSema = FALSE;
}

/*
 * This gets called when gaining control of the VT, and from ScreenInit().
 */
static Bool
drv_enter_vt(int scrnIndex, int flags)
{
    ScrnInfoPtr pScrn = xf86Screens[scrnIndex];
    modesettingPtr ms = modesettingPTR(pScrn);
    CustomizerPtr cust = ms->cust;

    if (drmSetMaster(ms->fd)) {
	if (errno == EINVAL) {
	    xf86DrvMsg(pScrn->scrnIndex, X_WARNING,
		       "drmSetMaster failed: 2.6.29 or newer kernel required for "
		       "multi-server DRI\n");
	} else {
	    xf86DrvMsg(pScrn->scrnIndex, X_WARNING,
		       "drmSetMaster failed: %s\n", strerror(errno));
	}
    }

    if (!ms->create_front_buffer(pScrn))
	return FALSE;

    if (!flags && !ms->bind_front_buffer(pScrn))
	return FALSE;

    if (!xf86SetDesiredModes(pScrn))
	return FALSE;

    if (cust && cust->winsys_enter_vt)
	cust->winsys_enter_vt(cust);

    return TRUE;
}

static Bool
drv_switch_mode(int scrnIndex, DisplayModePtr mode, int flags)
{
    ScrnInfoPtr pScrn = xf86Screens[scrnIndex];

    return xf86SetSingleMode(pScrn, mode, RR_Rotate_0);
}

static Bool
drv_close_screen(int scrnIndex, ScreenPtr pScreen)
{
    ScrnInfoPtr pScrn = xf86Screens[scrnIndex];
    modesettingPtr ms = modesettingPTR(pScrn);
    CustomizerPtr cust = ms->cust;

    if (ms->cursor) {
       FreeCursor(ms->cursor, None);
       ms->cursor = NULL;
    }

    if (cust && cust->winsys_screen_close)
	cust->winsys_screen_close(cust);

#ifdef DRI2
    if (ms->screen)
	xorg_dri2_close(pScreen);
#endif

    pScreen->BlockHandler = ms->blockHandler;
    pScreen->CreateScreenResources = ms->createScreenResources;

#ifdef DRM_MODE_FEATURE_DIRTYFB
    if (ms->damage) {
	DamageUnregister(&pScreen->GetScreenPixmap(pScreen)->drawable, ms->damage);
	DamageDestroy(ms->damage);
	ms->damage = NULL;
    }
#endif

    drmModeRmFB(ms->fd, ms->fb_id);
    ms->destroy_front_buffer(pScrn);

    if (ms->exa)
	xorg_exa_close(pScrn);
    ms->exa = NULL;

    /* calls drop master make sure we don't talk to 3D HW after that */
    if (pScrn->vtSema) {
	drv_leave_vt(scrnIndex, 0);
    }

    drv_close_resource_management(pScrn);

    drv_close_drm(pScrn);

    pScrn->vtSema = FALSE;
    pScreen->CloseScreen = ms->CloseScreen;
    return (*pScreen->CloseScreen) (scrnIndex, pScreen);
}

static ModeStatus
drv_valid_mode(int scrnIndex, DisplayModePtr mode, Bool verbose, int flags)
{
    return MODE_OK;
}


/*
 * Front buffer backing store functions.
 */

static Bool
drv_destroy_front_buffer_ga3d(ScrnInfoPtr pScrn)
{
    modesettingPtr ms = modesettingPTR(pScrn);

    if (!ms->root_texture)
	return TRUE;

    if (ms->fb_id != -1) {
	drmModeRmFB(ms->fd, ms->fb_id);
	ms->fb_id = -1;
    }

    pipe_resource_reference(&ms->root_texture, NULL);
    return TRUE;
}

static Bool
drv_create_front_buffer_ga3d(ScrnInfoPtr pScrn)
{
    modesettingPtr ms = modesettingPTR(pScrn);
    struct pipe_resource *tex;
    struct winsys_handle whandle;
    unsigned fb_id;
    int ret;

    ms->noEvict = TRUE;

    tex = xorg_exa_create_root_texture(pScrn, pScrn->virtualX, pScrn->virtualY,
				       pScrn->depth, pScrn->bitsPerPixel);

    if (!tex)
	return FALSE;

    memset(&whandle, 0, sizeof(whandle));
    whandle.type = DRM_API_HANDLE_TYPE_KMS;

    if (!ms->screen->resource_get_handle(ms->screen, tex, &whandle))
	goto err_destroy;

    ret = drmModeAddFB(ms->fd,
		       pScrn->virtualX,
		       pScrn->virtualY,
		       pScrn->depth,
		       pScrn->bitsPerPixel,
		       whandle.stride,
		       whandle.handle,
		       &fb_id);
    if (ret) {
	debug_printf("%s: failed to create framebuffer (%i, %s)\n",
		     __func__, ret, strerror(-ret));
	goto err_destroy;
    }

    if (!drv_destroy_front_buffer_ga3d(pScrn))
	FatalError("%s: failed to take down old framebuffer\n", __func__);

    pScrn->frameX0 = 0;
    pScrn->frameY0 = 0;
    drv_adjust_frame(pScrn->scrnIndex, pScrn->frameX0, pScrn->frameY0, 0);

    pipe_resource_reference(&ms->root_texture, tex);
    pipe_resource_reference(&tex, NULL);
    ms->fb_id = fb_id;

    return TRUE;

err_destroy:
    pipe_resource_reference(&tex, NULL);
    return FALSE;
}

static Bool
drv_bind_front_buffer_ga3d(ScrnInfoPtr pScrn)
{
    modesettingPtr ms = modesettingPTR(pScrn);
    ScreenPtr pScreen = pScrn->pScreen;
    PixmapPtr rootPixmap = pScreen->GetScreenPixmap(pScreen);
    struct pipe_resource *check;

    xorg_exa_set_displayed_usage(rootPixmap);
    xorg_exa_set_shared_usage(rootPixmap);
    xorg_exa_set_texture(rootPixmap, ms->root_texture);
    if (!pScreen->ModifyPixmapHeader(rootPixmap, -1, -1, -1, -1, -1, NULL))
	FatalError("Couldn't adjust screen pixmap\n");

    check = xorg_exa_get_texture(rootPixmap);
    if (ms->root_texture != check)
	FatalError("Created new root texture\n");

    pipe_resource_reference(&check, NULL);
    return TRUE;
}

#ifdef HAVE_LIBKMS
static Bool
drv_destroy_front_buffer_kms(ScrnInfoPtr pScrn)
{
    modesettingPtr ms = modesettingPTR(pScrn);
    ScreenPtr pScreen = pScrn->pScreen;
    PixmapPtr rootPixmap = pScreen->GetScreenPixmap(pScreen);

    /* XXX Do something with the rootPixmap.
     * This currently works fine but if we are getting crashes in
     * the fb functions after VT switches maybe look more into it.
     */
    (void)rootPixmap;

    if (!ms->root_bo)
	return TRUE;

    if (ms->fb_id != -1) {
	drmModeRmFB(ms->fd, ms->fb_id);
	ms->fb_id = -1;
    }

    kms_bo_unmap(ms->root_bo);
    kms_bo_destroy(&ms->root_bo);
    return TRUE;
}

static Bool
drv_create_front_buffer_kms(ScrnInfoPtr pScrn)
{
    modesettingPtr ms = modesettingPTR(pScrn);
    unsigned handle, stride;
    struct kms_bo *bo;
    unsigned attr[8];
    unsigned fb_id;
    int ret;

    attr[0] = KMS_BO_TYPE;
#ifdef KMS_BO_TYPE_SCANOUT_X8R8G8B8
    attr[1] = KMS_BO_TYPE_SCANOUT_X8R8G8B8;
#else
    attr[1] = KMS_BO_TYPE_SCANOUT;
#endif
    attr[2] = KMS_WIDTH;
    attr[3] = pScrn->virtualX;
    attr[4] = KMS_HEIGHT;
    attr[5] = pScrn->virtualY;
    attr[6] = 0;

    if (kms_bo_create(ms->kms, attr, &bo))
	return FALSE;

    if (kms_bo_get_prop(bo, KMS_PITCH, &stride))
	goto err_destroy;

    if (kms_bo_get_prop(bo, KMS_HANDLE, &handle))
	goto err_destroy;

    ret = drmModeAddFB(ms->fd,
		       pScrn->virtualX,
		       pScrn->virtualY,
		       pScrn->depth,
		       pScrn->bitsPerPixel,
		       stride,
		       handle,
		       &fb_id);
    if (ret) {
	debug_printf("%s: failed to create framebuffer (%i, %s)",
		     __func__, ret, strerror(-ret));
	goto err_destroy;
    }

    if (!drv_destroy_front_buffer_kms(pScrn))
	FatalError("%s: could not takedown old bo", __func__);

    pScrn->frameX0 = 0;
    pScrn->frameY0 = 0;
    drv_adjust_frame(pScrn->scrnIndex, pScrn->frameX0, pScrn->frameY0, 0);
    ms->root_bo = bo;
    ms->fb_id = fb_id;

    return TRUE;

err_destroy:
    kms_bo_destroy(&bo);
    return FALSE;
}

static Bool
drv_bind_front_buffer_kms(ScrnInfoPtr pScrn)
{
    modesettingPtr ms = modesettingPTR(pScrn);
    ScreenPtr pScreen = pScrn->pScreen;
    PixmapPtr rootPixmap = pScreen->GetScreenPixmap(pScreen);
    unsigned stride;
    void *ptr;

    if (kms_bo_get_prop(ms->root_bo, KMS_PITCH, &stride))
	return FALSE;

    if (kms_bo_map(ms->root_bo, &ptr))
	goto err_destroy;

    pScreen->ModifyPixmapHeader(rootPixmap,
				pScrn->virtualX,
				pScrn->virtualY,
				pScreen->rootDepth,
				pScrn->bitsPerPixel,
				stride,
				ptr);

    /* This a hack to work around EnableDisableFBAccess setting the pointer
     * the real fix would be to replace pScrn->EnableDisableFBAccess hook
     * and set the rootPixmap->devPrivate.ptr to something valid before that.
     *
     * But in its infinit visdome something uses either this some times before
     * that, so our hook doesn't get called before the crash happens.
     */
    pScrn->pixmapPrivate.ptr = ptr;

    return TRUE;

err_destroy:
    kms_bo_destroy(&ms->root_bo);
    return FALSE;
}
#endif /* HAVE_LIBKMS */

static Bool drv_init_front_buffer_functions(ScrnInfoPtr pScrn)
{
    modesettingPtr ms = modesettingPTR(pScrn);
    if (ms->screen) {
	ms->destroy_front_buffer = drv_destroy_front_buffer_ga3d;
	ms->create_front_buffer = drv_create_front_buffer_ga3d;
	ms->bind_front_buffer = drv_bind_front_buffer_ga3d;
#ifdef HAVE_LIBKMS
    } else if (ms->kms) {
	ms->destroy_front_buffer = drv_destroy_front_buffer_kms;
	ms->create_front_buffer = drv_create_front_buffer_kms;
	ms->bind_front_buffer = drv_bind_front_buffer_kms;
#endif
    } else
	return FALSE;

    return TRUE;
}

CustomizerPtr xorg_customizer(ScrnInfoPtr pScrn)
{
    return modesettingPTR(pScrn)->cust;
}

Bool xorg_has_gallium(ScrnInfoPtr pScrn)
{
    return modesettingPTR(pScrn)->screen != NULL;
}

/* vim: set sw=4 ts=8 sts=4: */<|MERGE_RESOLUTION|>--- conflicted
+++ resolved
@@ -307,16 +307,8 @@
     if (ms->screen || ms->kms)
 	return TRUE;
 
-<<<<<<< HEAD
-    if (ms->api) {
-	ms->screen = ms->no3D ? NULL :
-	    ms->api->create_screen(ms->api, ms->fd);
-
-	if (ms->screen)
-	    return TRUE;
-=======
-    ms->screen = driver_descriptor.create_screen(ms->fd);
->>>>>>> 9ca563a9
+    if (!ms->no3D)
+	ms->screen = driver_descriptor.create_screen(ms->fd);
 
     if (ms->screen)
 	return TRUE;
