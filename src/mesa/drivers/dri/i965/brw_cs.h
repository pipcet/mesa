/*
 * Copyright © 2014 Intel Corporation
 *
 * Permission is hereby granted, free of charge, to any person obtaining a
 * copy of this software and associated documentation files (the "Software"),
 * to deal in the Software without restriction, including without limitation
 * the rights to use, copy, modify, merge, publish, distribute, sublicense,
 * and/or sell copies of the Software, and to permit persons to whom the
 * Software is furnished to do so, subject to the following conditions:
 *
 * The above copyright notice and this permission notice (including the next
 * paragraph) shall be included in all copies or substantial portions of the
 * Software.
 *
 * THE SOFTWARE IS PROVIDED "AS IS", WITHOUT WARRANTY OF ANY KIND, EXPRESS OR
 * IMPLIED, INCLUDING BUT NOT LIMITED TO THE WARRANTIES OF MERCHANTABILITY,
 * FITNESS FOR A PARTICULAR PURPOSE AND NONINFRINGEMENT.  IN NO EVENT SHALL
 * THE AUTHORS OR COPYRIGHT HOLDERS BE LIABLE FOR ANY CLAIM, DAMAGES OR OTHER
 * LIABILITY, WHETHER IN AN ACTION OF CONTRACT, TORT OR OTHERWISE, ARISING
 * FROM, OUT OF OR IN CONNECTION WITH THE SOFTWARE OR THE USE OR OTHER
 * DEALINGS IN THE SOFTWARE.
 */


#ifndef BRW_CS_H
#define BRW_CS_H

#include "brw_program.h"

struct brw_cs_prog_key {
   uint32_t program_string_id;
   struct brw_sampler_prog_key_data tex;
};

#ifdef __cplusplus
extern "C" {
#endif

bool brw_cs_prog_data_compare(const void *a, const void *b);

void
brw_upload_cs_prog(struct brw_context *brw);

const unsigned *
brw_cs_emit(struct brw_context *brw,
            void *mem_ctx,
            const struct brw_cs_prog_key *key,
            struct brw_cs_prog_data *prog_data,
            struct gl_compute_program *cp,
            struct gl_shader_program *prog,
            unsigned *final_assembly_size);

<<<<<<< HEAD
=======
unsigned
brw_cs_prog_local_id_payload_dwords(const struct gl_program *prog,
                                    unsigned dispatch_width);

>>>>>>> cb758b89
#ifdef __cplusplus
}
#endif

#endif /* BRW_CS_H */<|MERGE_RESOLUTION|>--- conflicted
+++ resolved
@@ -50,13 +50,10 @@
             struct gl_shader_program *prog,
             unsigned *final_assembly_size);
 
-<<<<<<< HEAD
-=======
 unsigned
 brw_cs_prog_local_id_payload_dwords(const struct gl_program *prog,
                                     unsigned dispatch_width);
 
->>>>>>> cb758b89
 #ifdef __cplusplus
 }
 #endif
